--- conflicted
+++ resolved
@@ -45,11 +45,7 @@
 skim = { version = "0.9", optional = true }
 
 [target.'cfg(windows)'.dependencies]
-<<<<<<< HEAD
-winapi = { version = "0.3", features = ["consoleapi", "handleapi", "minwindef", "processenv", "std", "synchapi", "winbase", "wincon", "winerror", "winuser"] }
-=======
-winapi = { version = "0.3", features = ["consoleapi", "handleapi", "synchapi", "minwindef", "processenv", "std", "winbase", "wincon", "winuser"] }
->>>>>>> 32933228
+winapi = { version = "0.3", features = ["consoleapi", "handleapi", "synchapi", "minwindef", "processenv", "std", "synchapi", "winbase", "wincon", "winerror", "winuser"] }
 scopeguard = "1.1"
 clipboard-win = "4.2.1"
 
