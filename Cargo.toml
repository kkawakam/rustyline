--- conflicted
+++ resolved
@@ -50,14 +50,8 @@
 buffer-redux = { version = "1.0", optional = true, default-features = false }
 
 [target.'cfg(windows)'.dependencies]
-<<<<<<< HEAD
-winapi = { version = "0.3", features = ["consoleapi", "handleapi", "synchapi", "minwindef", "processenv", "std", "synchapi", "winbase", "wincon", "winerror", "winuser"] }
-scopeguard = "1.1"
-clipboard-win = "4.5"
-=======
 windows-sys = { version = "0.59.0", features = ["Win32_Foundation", "Win32_System_Console", "Win32_Security", "Win32_System_Threading", "Win32_UI_Input_KeyboardAndMouse"] }
 clipboard-win = "5.0"
->>>>>>> fcbca98c
 
 [dev-dependencies]
 doc-comment = "0.3"
