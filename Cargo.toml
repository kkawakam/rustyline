--- conflicted
+++ resolved
@@ -13,11 +13,7 @@
 [badges]
 travis-ci = { repository = "kkawakam/rustyline" }
 appveyor = { repository = "kkawakam/rustyline" }
-<<<<<<< HEAD
-
-=======
 maintenance = { status = "actively-developed" }
->>>>>>> 98080d10
 
 [dependencies]
 dirs = "1.0"
@@ -27,14 +23,11 @@
 unicode-segmentation = "1.0"
 memchr = "2.0"
 
-<<<<<<< HEAD
 [target.'cfg(all(unix, not(any(target_os = "fuchsia"))))'.dependencies]
-nix = "0.8"
-=======
+nix = "0.11"
+
 [target.'cfg(unix)'.dependencies]
-nix = "0.11"
 utf8parse = "0.1"
->>>>>>> 98080d10
 
 [target.'cfg(target_os = "fuchsia")'.dependencies]
 fuchsia-zircon = "0.3.2"
