[package]
name = "rustyline"
version = "15.0.0"
authors = ["Katsu Kawakami <kkawa1570@gmail.com>"]
edition = "2021"
description = "Rustyline, a readline implementation based on Antirez's Linenoise"
documentation = "https://docs.rs/rustyline"
repository = "https://github.com/kkawakam/rustyline"
readme = "README.md"
keywords = ["readline"]
license = "MIT"
categories = ["command-line-interface"]

exclude = ["/.github/*", "/rustfmt.toml"]

[badges]
maintenance = { status = "actively-developed" }

[workspace]
members = ["rustyline-derive"]

[dependencies]
# For convenience / compatibilty, you can highlight the whole input buffer, ansi-str helps to split
ansi-str = { version = "0.8.0", optional = true }
# ansi_str::Style is immutable so we use anstyle::Style instead
anstyle = { version = "1.0.8", optional = true }
bitflags = "2.6"
cfg-if = "1.0"
# For file completion
home = { version = "0.5.4", optional = true }
# For History
fd-lock = { version = "4.0.0", optional = true }
rusqlite = { version = "0.32.0", optional = true, default-features = false, features = [
    "bundled",
    "backup",
] }
libc = "0.2.155"
log = "0.4.22"
unicode-width = "0.2.0"
unicode-segmentation = "1.0"
memchr = "2.7"
# For custom bindings
radix_trie = { version = "0.2", optional = true }
regex = { version = "1.10", optional = true }
# For derive
rustyline-derive = { version = "0.11.0", optional = true, path = "rustyline-derive" }

[target.'cfg(unix)'.dependencies]
nix = { version = "0.29", default-features = false, features = [
    "fs",
    "ioctl",
    "poll",
    "signal",
    "term",
] }
utf8parse = "0.2"
skim = { version = "0.10", optional = true, default-features = false }
signal-hook = { version = "0.3", optional = true, default-features = false }
termios = { version = "0.3.3", optional = true }
buffer-redux = { version = "1.0", optional = true, default-features = false }

[target.'cfg(windows)'.dependencies]
windows-sys = { version = "0.59.0", features = [
    "Win32_Foundation",
    "Win32_System_Console",
    "Win32_Security",
    "Win32_System_Threading",
    "Win32_UI_Input_KeyboardAndMouse",
] }
clipboard-win = "5.0"

[dev-dependencies]
doc-comment = "0.3"
env_logger = { version = "0.11", default-features = false }
tempfile = "3.1.0"
rand = "0.8"
assert_matches = "1.2"

[features]
default = ["custom-bindings", "with-dirs", "with-file-history"]
custom-bindings = ["radix_trie"]
derive = ["rustyline-derive"]
with-dirs = ["home"]
with-file-history = ["fd-lock"]
with-sqlite-history = ["rusqlite"]
with-fuzzy = ["skim"]
case_insensitive_history_search = ["regex"]
# For continuation prompt, indentation, scrolling
split-highlight = []

[[example]]
name = "custom_key_bindings"
required-features = ["custom-bindings", "derive"]
[[example]]
name = "diy_hints"
required-features = ["derive"]
[[example]]
name = "example"
required-features = ["custom-bindings", "derive"]
[[example]]
name = "input_multiline"
required-features = ["custom-bindings", "derive"]
[[example]]
name = "input_validation"
required-features = ["derive"]
[[example]]
name = "numeric_input"
required-features = ["custom-bindings"]
[[example]]
name = "read_password"
required-features = ["derive"]
[[example]]
name = "sqlite_history"
required-features = ["with-sqlite-history"]

[package.metadata.docs.rs]
features = [
    "custom-bindings",
    "derive",
    "with-dirs",
    "with-file-history",
    "with-fuzzy",
<<<<<<< HEAD
    "split-highlight",
    "anstyle",
=======
>>>>>>> 5910f9e2
]
all-features = false
no-default-features = true
default-target = "x86_64-unknown-linux-gnu"
rustdoc-args = ["--cfg", "docsrs"]<|MERGE_RESOLUTION|>--- conflicted
+++ resolved
@@ -120,11 +120,8 @@
     "with-dirs",
     "with-file-history",
     "with-fuzzy",
-<<<<<<< HEAD
     "split-highlight",
     "anstyle",
-=======
->>>>>>> 5910f9e2
 ]
 all-features = false
 no-default-features = true
