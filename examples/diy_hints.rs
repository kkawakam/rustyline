--- conflicted
+++ resolved
@@ -86,11 +86,7 @@
     println!("This is a DIY hint hack of rustyline");
     let h = DIYHinter { hints: diy_hints() };
 
-<<<<<<< HEAD
-    let mut rl: Editor<DIYHinter, DefaultHistory> = Editor::new();
-=======
-    let mut rl: Editor<DIYHinter> = Editor::new()?;
->>>>>>> 46a6766c
+    let mut rl: Editor<DIYHinter, DefaultHistory> = Editor::new()?;
     rl.set_helper(Some(h));
 
     loop {
