--- conflicted
+++ resolved
@@ -42,7 +42,6 @@
         self.highlighter.highlight(line, pos)
     }
 
-<<<<<<< HEAD
     #[cfg(all(feature = "split-highlight", not(feature = "ansi-str")))]
     fn highlight_line<'l>(
         &self,
@@ -52,12 +51,8 @@
         self.highlighter.highlight_line(line, pos)
     }
 
-    fn highlight_char(&self, line: &str, pos: usize, forced: bool) -> bool {
-        self.highlighter.highlight_char(line, pos, forced)
-=======
     fn highlight_char(&self, line: &str, pos: usize, kind: CmdKind) -> bool {
         self.highlighter.highlight_char(line, pos, kind)
->>>>>>> 34edadd0
     }
 }
 
