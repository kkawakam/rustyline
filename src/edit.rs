//! Command processor

use crate::Config;
use log::debug;
use std::fmt;
use std::time::{Duration, Instant};
use unicode_segmentation::UnicodeSegmentation;
use unicode_width::UnicodeWidthChar;

use super::{Context, Helper, Result};
use crate::error::ReadlineError;
use crate::highlight::Highlighter;
use crate::hint::Hint;
use crate::history::SearchDirection;
use crate::keymap::{Anchor, At, CharSearch, Cmd, Movement, RepeatCount, Word};
use crate::keymap::{InputState, Invoke, Refresher};
use crate::layout::{Layout, Position};
use crate::line_buffer::{
    ChangeListener, DeleteListener, Direction, LineBuffer, NoListener, WordAction, MAX_LINE,
};
use crate::tty::{RawReader, Renderer, Term, Terminal};
use crate::undo::Changeset;
use crate::validate::{ValidationContext, ValidationResult};
use crate::KillRing;

struct RefreshRateLimit {
    limit: Duration,
    last_refresh_time: Instant,
    refresh_skipped: bool,
    forced: bool,
}

impl RefreshRateLimit {
    fn new(limit: Duration) -> RefreshRateLimit {
        RefreshRateLimit {
            limit,
            last_refresh_time: Instant::now(),
            refresh_skipped: false,
            forced: true,
        }
    }
}
impl RefreshRateLimit {
    /// Should be called to unconditionally refresh screen
    fn force(&mut self) {
        self.forced = true;
    }

    /// Should be called before refreshing screen
    fn should_skip(&mut self) -> bool {
        if self.forced || cfg!(test) {
            self.forced = false;
            return false;
        }
        if self.last_refresh_time.elapsed() < self.limit {
            debug!(target: "rustyline", "refresh skipped");
            //self.last_refresh_time = now;
            self.refresh_skipped = true;
            return true;
        }
        false
    }

    /// Should be called after refreshing screen
    fn reset(&mut self) {
        self.last_refresh_time = Instant::now();
        self.refresh_skipped = false;
    }
}

/// Represent the state during line editing.
/// Implement rendering.
pub struct State<'out, 'prompt, H: Helper> {
    pub out: &'out mut <Terminal as Term>::Writer,
    prompt: &'prompt str,  // Prompt to display (rl_prompt)
    prompt_size: Position, // Prompt Unicode/visible width and height
    pub line: LineBuffer,  // Edited line buffer
    pub layout: Layout,
    saved_line_for_history: LineBuffer, // Current edited line before history browsing
    byte_buffer: [u8; 4],
    pub changes: Changeset, // changes to line, for undo/redo
    pub helper: Option<&'out H>,
    pub ctx: Context<'out>,          // Give access to history for `hinter`
    pub hint: Option<Box<dyn Hint>>, // last hint displayed
<<<<<<< HEAD
    highlight_char: bool,            // `true` if a char has been highlighted
    refresh_rate_limit: RefreshRateLimit,
=======
    pub highlight_char: bool,        // `true` if a char has been highlighted
    pub forced_refresh: bool,        // `true` if line is redraw without hint or highlight_char
>>>>>>> 2b9e85d7
}

enum Info<'m> {
    NoHint,
    Hint,
    Msg(Option<&'m str>),
}

impl<'out, 'prompt, H: Helper> State<'out, 'prompt, H> {
    pub fn new(
        config: &Config,
        out: &'out mut <Terminal as Term>::Writer,
        prompt: &'prompt str,
        helper: Option<&'out H>,
        ctx: Context<'out>,
    ) -> State<'out, 'prompt, H> {
        let prompt_size = out.calculate_position(prompt, Position::default());
        State {
            out,
            prompt,
            prompt_size,
            line: LineBuffer::with_capacity(MAX_LINE).can_growth(true),
            layout: Layout::default(),
            saved_line_for_history: LineBuffer::with_capacity(MAX_LINE).can_growth(true),
            byte_buffer: [0; 4],
            changes: Changeset::new(),
            helper,
            ctx,
            hint: None,
            highlight_char: false,
<<<<<<< HEAD
            refresh_rate_limit: RefreshRateLimit::new(config.refresh_rate_limit()),
=======
            forced_refresh: false,
>>>>>>> 2b9e85d7
        }
    }

    pub fn highlighter(&self) -> Option<&dyn Highlighter> {
        if self.out.colors_enabled() {
            self.helper.map(|h| h as &dyn Highlighter)
        } else {
            None
        }
    }

    pub fn next_cmd(
        &mut self,
        input_state: &mut InputState,
        rdr: &mut <Terminal as Term>::Reader,
        single_esc_abort: bool,
        ignore_external_print: bool,
    ) -> Result<Cmd> {
        loop {
            if self.refresh_rate_limit.refresh_skipped
                && !rdr.poll(self.refresh_rate_limit.limit)?
            {
                self.refresh_line()?;
            }
            let rc = input_state.next_cmd(rdr, self, single_esc_abort, ignore_external_print);
            if let Err(ReadlineError::WindowResized) = rc {
                debug!(target: "rustyline", "SIGWINCH");
                let old_cols = self.out.get_columns();
                self.out.update_size();
                let new_cols = self.out.get_columns();
                if new_cols != old_cols
                    && (self.layout.end.row > 0 || self.layout.end.col >= new_cols)
                {
                    self.prompt_size = self
                        .out
                        .calculate_position(self.prompt, Position::default());
                    self.refresh_line()?;
                }
                continue;
            }
            if let Ok(Cmd::Replace(..)) = rc {
                self.changes.begin();
            }
            return rc;
        }
    }

    pub fn backup(&mut self) {
        self.saved_line_for_history
            .update(self.line.as_str(), self.line.pos(), &mut NoListener);
    }

    pub fn restore(&mut self) {
        self.line.update(
            self.saved_line_for_history.as_str(),
            self.saved_line_for_history.pos(),
            &mut self.changes,
        );
    }

    pub fn move_cursor(&mut self) -> Result<()> {
        // calculate the desired position of the cursor
        let cursor = self
            .out
            .calculate_position(&self.line[..self.line.pos()], self.prompt_size);
        if self.layout.cursor == cursor {
            return Ok(());
        }
        if self.highlight_char() {
            let prompt_size = self.prompt_size;
            self.refresh(self.prompt, prompt_size, true, Info::NoHint)?;
        } else {
            self.out.move_cursor(self.layout.cursor, cursor)?;
            self.layout.prompt_size = self.prompt_size;
            self.layout.cursor = cursor;
            debug_assert!(self.layout.prompt_size <= self.layout.cursor);
            debug_assert!(self.layout.cursor <= self.layout.end);
        }
        Ok(())
    }

    pub fn move_cursor_to_end(&mut self) -> Result<()> {
        if self.layout.cursor == self.layout.end {
            return Ok(());
        }
        self.out.move_cursor(self.layout.cursor, self.layout.end)?;
        self.layout.cursor = self.layout.end;
        Ok(())
    }

    pub fn move_cursor_at_leftmost(&mut self, rdr: &mut <Terminal as Term>::Reader) -> Result<()> {
        self.out.move_cursor_at_leftmost(rdr)
    }

    fn refresh(
        &mut self,
        prompt: &str,
        prompt_size: Position,
        default_prompt: bool,
        info: Info<'_>,
    ) -> Result<()> {
        if self.refresh_rate_limit.should_skip() {
            return Ok(());
        }
        let info = match info {
            Info::NoHint => None,
            Info::Hint => self.hint.as_ref().map(|h| h.display()),
            Info::Msg(msg) => msg,
        };
        let highlighter = if self.out.colors_enabled() {
            self.helper.map(|h| h as &dyn Highlighter)
        } else {
            None
        };

        let new_layout = self
            .out
            .compute_layout(prompt_size, default_prompt, &self.line, info);

        debug!(target: "rustyline", "old layout: {:?}", self.layout);
        debug!(target: "rustyline", "new layout: {:?}", new_layout);
        self.out.refresh_line(
            prompt,
            &self.line,
            info,
            &self.layout,
            &new_layout,
            highlighter,
        )?;
        self.layout = new_layout;
        self.refresh_rate_limit.reset();
        Ok(())
    }

    pub fn hint(&mut self) {
        if let Some(hinter) = self.helper {
            let hint = hinter.hint(self.line.as_str(), self.line.pos(), &self.ctx);
            self.hint = match hint {
                Some(val) if !val.display().is_empty() => Some(Box::new(val) as Box<dyn Hint>),
                _ => None,
            };
        } else {
            self.hint = None;
        }
    }

    fn highlight_char(&mut self) -> bool {
        if let Some(highlighter) = self.highlighter() {
            let highlight_char =
                highlighter.highlight_char(&self.line, self.line.pos(), self.forced_refresh);
            if highlight_char {
                self.highlight_char = true;
                true
            } else if self.highlight_char {
                // previously highlighted => force a full refresh
                self.highlight_char = false;
                true
            } else {
                false
            }
        } else {
            false
        }
    }

    pub fn is_default_prompt(&self) -> bool {
        self.layout.default_prompt
    }

    pub fn validate(&mut self) -> Result<ValidationResult> {
        if let Some(validator) = self.helper {
            self.changes.begin();
            let result = validator.validate(&mut ValidationContext::new(self))?;
            let corrected = self.changes.end();
            match result {
                ValidationResult::Incomplete => {}
                ValidationResult::Valid(ref msg) => {
                    // Accept the line regardless of where the cursor is.
                    if corrected || self.has_hint() || msg.is_some() {
                        // Force a refresh without hints to leave the previous
                        // line as the user typed it after a newline.
                        self.refresh_line_with_msg(msg.as_deref())?;
                    }
                }
                ValidationResult::Invalid(ref msg) => {
                    if corrected || self.has_hint() || msg.is_some() {
                        self.refresh_line_with_msg(msg.as_deref())?;
                    }
                }
            }
            Ok(result)
        } else {
            Ok(ValidationResult::Valid(None))
        }
    }
}

impl<'out, 'prompt, H: Helper> Invoke for State<'out, 'prompt, H> {
    fn input(&self) -> &str {
        self.line.as_str()
    }
}

impl<'out, 'prompt, H: Helper> Refresher for State<'out, 'prompt, H> {
    fn refresh_line(&mut self) -> Result<()> {
        let prompt_size = self.prompt_size;
        self.hint();
        self.highlight_char();
        self.refresh(self.prompt, prompt_size, true, Info::Hint)
    }

    fn refresh_line_with_msg(&mut self, msg: Option<&str>) -> Result<()> {
        let prompt_size = self.prompt_size;
        self.hint = None;
        self.highlight_char();
        self.refresh_rate_limit.force();
        self.refresh(self.prompt, prompt_size, true, Info::Msg(msg))
    }

    fn refresh_prompt_and_line(&mut self, prompt: &str) -> Result<()> {
        let prompt_size = self.out.calculate_position(prompt, Position::default());
        self.hint();
        self.highlight_char();
        self.refresh(prompt, prompt_size, false, Info::Hint)
    }

    fn doing_insert(&mut self) {
        self.changes.begin();
    }

    fn done_inserting(&mut self) {
        self.changes.end();
    }

    fn last_insert(&self) -> Option<String> {
        self.changes.last_insert()
    }

    fn is_cursor_at_end(&self) -> bool {
        self.line.pos() == self.line.len()
    }

    fn has_hint(&self) -> bool {
        self.hint.is_some()
    }

    fn hint_text(&self) -> Option<&str> {
        self.hint.as_ref().and_then(|hint| hint.completion())
    }

    fn line(&self) -> &str {
        self.line.as_str()
    }

    fn pos(&self) -> usize {
        self.line.pos()
    }

    fn external_print(&mut self, msg: String) -> Result<()> {
        self.out.clear_rows(&self.layout)?;
        self.layout.end.row = 0;
        self.layout.cursor.row = 0;
        self.out.write_and_flush(msg.as_str())?;
        if !msg.ends_with('\n') {
            self.out.write_and_flush("\n")?;
        }
        self.refresh_line()
    }
}

impl<'out, 'prompt, H: Helper> fmt::Debug for State<'out, 'prompt, H> {
    fn fmt(&self, f: &mut fmt::Formatter<'_>) -> fmt::Result {
        f.debug_struct("State")
            .field("prompt", &self.prompt)
            .field("prompt_size", &self.prompt_size)
            .field("buf", &self.line)
            .field("cols", &self.out.get_columns())
            .field("layout", &self.layout)
            .field("saved_line_for_history", &self.saved_line_for_history)
            .finish()
    }
}

impl<'out, 'prompt, H: Helper> State<'out, 'prompt, H> {
    pub fn clear_screen(&mut self) -> Result<()> {
        self.out.clear_screen()?;
        self.layout.cursor = Position::default();
        self.layout.end = Position::default();
        Ok(())
    }

    /// Insert the character `ch` at cursor current position.
    pub fn edit_insert(&mut self, ch: char, n: RepeatCount) -> Result<()> {
        if let Some(push) = self.line.insert(ch, n, &mut self.changes) {
            if push {
                let prompt_size = self.prompt_size;
                let no_previous_hint = self.hint.is_none();
                self.hint();
                let width = ch.width().unwrap_or(0);
                if n == 1
                    && width != 0 // Ctrl-V + \t or \n ...
                    && self.layout.cursor.col + width < self.out.get_columns()
                    && (self.hint.is_none() && no_previous_hint) // TODO refresh only current line
                    && !self.highlight_char()
                    && !self.refresh_rate_limit.refresh_skipped
                {
                    // Avoid a full update of the line in the trivial case.
                    self.layout.cursor.col += width;
                    self.layout.end.col += width;
                    debug_assert!(self.layout.prompt_size <= self.layout.cursor);
                    debug_assert!(self.layout.cursor <= self.layout.end);
                    let bits = ch.encode_utf8(&mut self.byte_buffer);
                    self.out.write_and_flush(bits)?;
                    self.refresh_rate_limit.reset();
                    Ok(())
                } else {
                    self.refresh(self.prompt, prompt_size, true, Info::Hint)
                }
            } else {
                self.refresh_line()
            }
        } else {
            Ok(())
        }
    }

    /// Replace a single (or n) character(s) under the cursor (Vi mode)
    pub fn edit_replace_char(&mut self, ch: char, n: RepeatCount) -> Result<()> {
        self.changes.begin();
        let succeed = if let Some(chars) = self.line.delete(n, &mut self.changes) {
            let count = chars.graphemes(true).count();
            self.line.insert(ch, count, &mut self.changes);
            self.line.move_backward(1);
            true
        } else {
            false
        };
        self.changes.end();
        if succeed {
            self.refresh_line()
        } else {
            Ok(())
        }
    }

    /// Overwrite the character under the cursor (Vi mode)
    pub fn edit_overwrite_char(&mut self, ch: char) -> Result<()> {
        if let Some(end) = self.line.next_pos(1) {
            {
                let text = ch.encode_utf8(&mut self.byte_buffer);
                let start = self.line.pos();
                self.line.replace(start..end, text, &mut self.changes);
            }
            self.refresh_line()
        } else {
            Ok(())
        }
    }

    // Yank/paste `text` at current position.
    pub fn edit_yank(
        &mut self,
        input_state: &InputState,
        text: &str,
        anchor: Anchor,
        n: RepeatCount,
    ) -> Result<()> {
        if let Anchor::After = anchor {
            self.line.move_forward(1);
        }
        if self.line.yank(text, n, &mut self.changes).is_some() {
            if !input_state.is_emacs_mode() {
                self.line.move_backward(1);
            }
            self.refresh_line()
        } else {
            Ok(())
        }
    }

    // Delete previously yanked text and yank/paste `text` at current position.
    pub fn edit_yank_pop(&mut self, yank_size: usize, text: &str) -> Result<()> {
        self.changes.begin();
        let result = if self
            .line
            .yank_pop(yank_size, text, &mut self.changes)
            .is_some()
        {
            self.refresh_line()
        } else {
            Ok(())
        };
        self.changes.end();
        result
    }

    /// Move cursor on the left.
    pub fn edit_move_backward(&mut self, n: RepeatCount) -> Result<()> {
        if self.line.move_backward(n) {
            self.move_cursor()
        } else {
            Ok(())
        }
    }

    /// Move cursor on the right.
    pub fn edit_move_forward(&mut self, n: RepeatCount) -> Result<()> {
        if self.line.move_forward(n) {
            self.move_cursor()
        } else {
            Ok(())
        }
    }

    /// Move cursor to the start of the line.
    pub fn edit_move_home(&mut self) -> Result<()> {
        if self.line.move_home() {
            self.move_cursor()
        } else {
            Ok(())
        }
    }

    /// Move cursor to the end of the line.
    pub fn edit_move_end(&mut self) -> Result<()> {
        if self.line.move_end() {
            self.move_cursor()
        } else {
            Ok(())
        }
    }

    /// Move cursor to the start of the buffer.
    pub fn edit_move_buffer_start(&mut self) -> Result<()> {
        if self.line.move_buffer_start() {
            self.move_cursor()
        } else {
            Ok(())
        }
    }

    /// Move cursor to the end of the buffer.
    pub fn edit_move_buffer_end(&mut self) -> Result<()> {
        if self.line.move_buffer_end() {
            self.move_cursor()
        } else {
            Ok(())
        }
    }

    pub fn edit_kill(&mut self, mvt: &Movement, kill_ring: &mut KillRing) -> Result<()> {
        struct Proxy<'p>(&'p mut Changeset, &'p mut KillRing);
        let mut proxy = Proxy(&mut self.changes, kill_ring);
        impl DeleteListener for Proxy<'_> {
            fn start_killing(&mut self) {
                self.1.start_killing();
            }

            fn delete(&mut self, idx: usize, string: &str, dir: Direction) {
                self.0.delete(idx, string);
                self.1.delete(idx, string, dir);
            }

            fn stop_killing(&mut self) {
                self.1.stop_killing()
            }
        }
        impl ChangeListener for Proxy<'_> {
            fn insert_char(&mut self, idx: usize, c: char) {
                self.0.insert_char(idx, c)
            }

            fn insert_str(&mut self, idx: usize, string: &str) {
                self.0.insert_str(idx, string)
            }

            fn replace(&mut self, idx: usize, old: &str, new: &str) {
                self.0.replace(idx, old, new)
            }
        }
        if self.line.kill(mvt, &mut proxy) {
            self.refresh_line()
        } else {
            Ok(())
        }
    }

    pub fn edit_insert_text(&mut self, text: &str) -> Result<()> {
        if text.is_empty() {
            return Ok(());
        }
        let cursor = self.line.pos();
        self.line.insert_str(cursor, text, &mut self.changes);
        self.refresh_line()
    }

    /// Exchange the char before cursor with the character at cursor.
    pub fn edit_transpose_chars(&mut self) -> Result<()> {
        self.changes.begin();
        let succeed = self.line.transpose_chars(&mut self.changes);
        self.changes.end();
        if succeed {
            self.refresh_line()
        } else {
            Ok(())
        }
    }

    pub fn edit_move_to_prev_word(&mut self, word_def: Word, n: RepeatCount) -> Result<()> {
        if self.line.move_to_prev_word(word_def, n) {
            self.move_cursor()
        } else {
            Ok(())
        }
    }

    pub fn edit_move_to_next_word(&mut self, at: At, word_def: Word, n: RepeatCount) -> Result<()> {
        if self.line.move_to_next_word(at, word_def, n) {
            self.move_cursor()
        } else {
            Ok(())
        }
    }

    /// Moves the cursor to the same column in the line above
    pub fn edit_move_line_up(&mut self, n: RepeatCount) -> Result<bool> {
        if self.line.move_to_line_up(n) {
            self.move_cursor()?;
            Ok(true)
        } else {
            Ok(false)
        }
    }

    /// Moves the cursor to the same column in the line above
    pub fn edit_move_line_down(&mut self, n: RepeatCount) -> Result<bool> {
        if self.line.move_to_line_down(n) {
            self.move_cursor()?;
            Ok(true)
        } else {
            Ok(false)
        }
    }

    pub fn edit_move_to(&mut self, cs: CharSearch, n: RepeatCount) -> Result<()> {
        if self.line.move_to(cs, n) {
            self.move_cursor()
        } else {
            Ok(())
        }
    }

    pub fn edit_word(&mut self, a: WordAction) -> Result<()> {
        self.changes.begin();
        let succeed = self.line.edit_word(a, &mut self.changes);
        self.changes.end();
        if succeed {
            self.refresh_line()
        } else {
            Ok(())
        }
    }

    pub fn edit_transpose_words(&mut self, n: RepeatCount) -> Result<()> {
        self.changes.begin();
        let succeed = self.line.transpose_words(n, &mut self.changes);
        self.changes.end();
        if succeed {
            self.refresh_line()
        } else {
            Ok(())
        }
    }

    /// Substitute the currently edited line with the next or previous history
    /// entry.
    pub fn edit_history_next(&mut self, prev: bool) -> Result<()> {
        let history = self.ctx.history;
        if history.is_empty() {
            return Ok(());
        }
        if self.ctx.history_index == history.len() {
            if prev {
                // Save the current edited line before overwriting it
                self.backup();
            } else {
                return Ok(());
            }
        } else if self.ctx.history_index == 0 && prev {
            return Ok(());
        }
        let (idx, dir) = if prev {
            (self.ctx.history_index - 1, SearchDirection::Reverse)
        } else {
            self.ctx.history_index += 1;
            (self.ctx.history_index, SearchDirection::Forward)
        };
        if idx < history.len() {
            if let Some(r) = history.get(idx, dir)? {
                let buf = r.entry;
                self.ctx.history_index = r.idx;
                self.changes.begin();
                self.line.update(&buf, buf.len(), &mut self.changes);
                self.changes.end();
            } else {
                return Ok(());
            }
        } else {
            // Restore current edited line
            self.restore();
        }
        self.refresh_line()
    }

    // Non-incremental, anchored search
    pub fn edit_history_search(&mut self, dir: SearchDirection) -> Result<()> {
        let history = self.ctx.history;
        if history.is_empty() {
            return self.out.beep();
        }
        if self.ctx.history_index == history.len() && dir == SearchDirection::Forward
            || self.ctx.history_index == 0 && dir == SearchDirection::Reverse
        {
            return self.out.beep();
        }
        if dir == SearchDirection::Reverse {
            self.ctx.history_index -= 1;
        } else {
            self.ctx.history_index += 1;
        }
        if let Some(sr) = history.starts_with(
            &self.line.as_str()[..self.line.pos()],
            self.ctx.history_index,
            dir,
        )? {
            self.ctx.history_index = sr.idx;
            self.changes.begin();
            self.line.update(&sr.entry, sr.pos, &mut self.changes);
            self.changes.end();
            self.refresh_line()
        } else {
            self.out.beep()
        }
    }

    /// Substitute the currently edited line with the first/last history entry.
    pub fn edit_history(&mut self, first: bool) -> Result<()> {
        let history = self.ctx.history;
        if history.is_empty() {
            return Ok(());
        }
        if self.ctx.history_index == history.len() {
            if first {
                // Save the current edited line before overwriting it
                self.backup();
            } else {
                return Ok(());
            }
        } else if self.ctx.history_index == 0 && first {
            return Ok(());
        }
        if first {
            if let Some(r) = history.get(0, SearchDirection::Forward)? {
                let buf = r.entry;
                self.ctx.history_index = r.idx;
                self.changes.begin();
                self.line.update(&buf, buf.len(), &mut self.changes);
                self.changes.end();
            } else {
                return Ok(());
            }
        } else {
            self.ctx.history_index = history.len();
            // Restore current edited line
            self.restore();
        }
        self.refresh_line()
    }

    /// Change the indentation of the lines covered by movement
    pub fn edit_indent(&mut self, mvt: &Movement, amount: usize, dedent: bool) -> Result<()> {
        if self.line.indent(mvt, amount, dedent, &mut self.changes) {
            self.refresh_line()
        } else {
            Ok(())
        }
    }
}

#[cfg(test)]
pub fn init_state<'out, H: Helper>(
    out: &'out mut <Terminal as Term>::Writer,
    line: &str,
    pos: usize,
    helper: Option<&'out H>,
    history: &'out crate::history::DefaultHistory,
) -> State<'out, 'static, H> {
    State {
        out,
        prompt: "",
        prompt_size: Position::default(),
        line: LineBuffer::init(line, pos),
        layout: Layout::default(),
        saved_line_for_history: LineBuffer::with_capacity(100),
        byte_buffer: [0; 4],
        changes: Changeset::new(),
        helper,
        ctx: Context::new(history),
        hint: Some(Box::new("hint".to_owned())),
        highlight_char: false,
<<<<<<< HEAD
        refresh_rate_limit: RefreshRateLimit::new(Duration::from_millis(0)),
=======
        forced_refresh: false,
>>>>>>> 2b9e85d7
    }
}

#[cfg(test)]
mod test {
    use super::init_state;
    use crate::history::{DefaultHistory, History};
    use crate::tty::Sink;

    #[test]
    fn edit_history_next() {
        let mut out = Sink::default();
        let mut history = DefaultHistory::new();
        history.add("line0").unwrap();
        history.add("line1").unwrap();
        let line = "current edited line";
        let helper: Option<()> = None;
        let mut s = init_state(&mut out, line, 6, helper.as_ref(), &history);
        s.ctx.history_index = history.len();

        for _ in 0..2 {
            s.edit_history_next(false).unwrap();
            assert_eq!(line, s.line.as_str());
        }

        s.edit_history_next(true).unwrap();
        assert_eq!(line, s.saved_line_for_history.as_str());
        assert_eq!(1, s.ctx.history_index);
        assert_eq!("line1", s.line.as_str());

        for _ in 0..2 {
            s.edit_history_next(true).unwrap();
            assert_eq!(line, s.saved_line_for_history.as_str());
            assert_eq!(0, s.ctx.history_index);
            assert_eq!("line0", s.line.as_str());
        }

        s.edit_history_next(false).unwrap();
        assert_eq!(line, s.saved_line_for_history.as_str());
        assert_eq!(1, s.ctx.history_index);
        assert_eq!("line1", s.line.as_str());

        s.edit_history_next(false).unwrap();
        // assert_eq!(line, s.saved_line_for_history);
        assert_eq!(2, s.ctx.history_index);
        assert_eq!(line, s.line.as_str());
    }
}<|MERGE_RESOLUTION|>--- conflicted
+++ resolved
@@ -82,13 +82,9 @@
     pub helper: Option<&'out H>,
     pub ctx: Context<'out>,          // Give access to history for `hinter`
     pub hint: Option<Box<dyn Hint>>, // last hint displayed
-<<<<<<< HEAD
-    highlight_char: bool,            // `true` if a char has been highlighted
-    refresh_rate_limit: RefreshRateLimit,
-=======
     pub highlight_char: bool,        // `true` if a char has been highlighted
     pub forced_refresh: bool,        // `true` if line is redraw without hint or highlight_char
->>>>>>> 2b9e85d7
+    refresh_rate_limit: RefreshRateLimit,
 }
 
 enum Info<'m> {
@@ -119,11 +115,8 @@
             ctx,
             hint: None,
             highlight_char: false,
-<<<<<<< HEAD
+            forced_refresh: false,
             refresh_rate_limit: RefreshRateLimit::new(config.refresh_rate_limit()),
-=======
-            forced_refresh: false,
->>>>>>> 2b9e85d7
         }
     }
 
@@ -834,11 +827,8 @@
         ctx: Context::new(history),
         hint: Some(Box::new("hint".to_owned())),
         highlight_char: false,
-<<<<<<< HEAD
+        forced_refresh: false,
         refresh_rate_limit: RefreshRateLimit::new(Duration::from_millis(0)),
-=======
-        forced_refresh: false,
->>>>>>> 2b9e85d7
     }
 }
 
