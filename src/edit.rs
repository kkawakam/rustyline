--- conflicted
+++ resolved
@@ -11,15 +11,10 @@
 use crate::history::SearchDirection;
 use crate::keymap::{Anchor, At, CharSearch, Cmd, Movement, RepeatCount, Word};
 use crate::keymap::{InputState, Invoke, Refresher};
-<<<<<<< HEAD
 use crate::layout::{self, Layout, Position};
-use crate::line_buffer::{LineBuffer, WordAction, MAX_LINE};
-=======
-use crate::layout::{Layout, Position};
 use crate::line_buffer::{
     ChangeListener, DeleteListener, Direction, LineBuffer, NoListener, WordAction, MAX_LINE,
 };
->>>>>>> 23cb8a16
 use crate::tty::{Renderer, Term, Terminal};
 use crate::undo::Changeset;
 use crate::validate::{ValidationContext, ValidationResult};
@@ -93,22 +88,14 @@
                 debug!(target: "rustyline", "SIGWINCH");
                 let old_cols = self.out.get_columns();
                 self.out.update_size();
-<<<<<<< HEAD
-                self.prompt_size =
-                    self.out
-                        .calculate_position(self.prompt, Position::default(), None);
-                self.refresh_line()?;
-=======
                 let new_cols = self.out.get_columns();
                 if new_cols != old_cols
                     && (self.layout.end.row > 0 || self.layout.end.col >= new_cols)
-                {
-                    self.prompt_size = self
-                        .out
-                        .calculate_position(self.prompt, Position::default());
+                {self.prompt_size =
+                        self.out
+                        .calculate_position(self.prompt, Position::default(), None);
                     self.refresh_line()?;
                 }
->>>>>>> 23cb8a16
                 continue;
             }
             if let Ok(Cmd::Replace(..)) = rc {
