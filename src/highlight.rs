--- conflicted
+++ resolved
@@ -1,14 +1,9 @@
 //! Syntax highlighting
 
-<<<<<<< HEAD
 use crate::config::CompletionType;
-use std::borrow::Cow::{self, Borrowed};
-=======
-use config::CompletionType;
 use memchr::memchr;
 use std::borrow::Cow::{self, Borrowed, Owned};
 use std::cell::Cell;
->>>>>>> 8b331bfd
 
 /// Syntax highlighter with [ANSI color](https://en.wikipedia.org/wiki/ANSI_escape_code#SGR_(Select_Graphic_Rendition)_parameters).
 /// Rustyline will try to handle escape sequence for ANSI color on windows
@@ -31,15 +26,6 @@
     fn highlight_prompt<'p>(&self, prompt: &'p str) -> Cow<'p, str> {
         Borrowed(prompt)
     }
-<<<<<<< HEAD
-    /// Takes the dynamic `prompt` and
-    /// returns the highlighted version (with ANSI color).
-    #[deprecated(since = "2.0.1", note = "please use `highlight_prompt` instead")]
-    fn highlight_dynamic_prompt<'p>(&self, prompt: &'p str) -> Cow<'p, str> {
-        Borrowed(prompt)
-    }
-=======
->>>>>>> 8b331bfd
     /// Takes the `hint` and
     /// returns the highlighted version (with ANSI color).
     fn highlight_hint<'h>(&self, hint: &'h str) -> Cow<'h, str> {
