//! Syntax highlighting

use crate::config::CompletionType;
use std::borrow::Cow::{self, Borrowed};
use std::cell::Cell;
#[cfg(feature = "split-highlight")]
use std::fmt::Display;

/// ANSI style
#[cfg(feature = "split-highlight")]
#[cfg_attr(docsrs, doc(cfg(feature = "split-highlight")))]
pub trait Style: Default {
    /// Produce a ansi sequences which sets the graphic mode
    fn start(&self) -> impl Display;
    /// Produce a ansi sequences which ends the graphic mode
    fn end(&self) -> impl Display;
}

#[cfg(feature = "split-highlight")]
impl Style for () {
    fn start(&self) -> impl Display {
        ""
    }

    fn end(&self) -> impl Display {
        ""
    }
}

/*#[cfg(feature = "ansi-str")]
#[cfg_attr(docsrs, doc(cfg(feature = "ansi-str")))]
impl Style for ansi_str::Style {
    fn start(&self) -> impl Display {
        self.start()
    }

    fn end(&self) -> impl Display {
        self.end()
    }
}*/
#[cfg(feature = "anstyle")]
#[cfg_attr(docsrs, doc(cfg(feature = "anstyle")))]
impl Style for anstyle::Style {
    fn start(&self) -> impl Display {
        self.render()
    }

    fn end(&self) -> impl Display {
        self.render_reset()
    }
}

/// ANSI Style
#[cfg(feature = "anstyle")]
#[cfg_attr(docsrs, doc(cfg(feature = "anstyle")))]
pub type AnsiStyle = anstyle::Style;
/// ANSI Style
#[cfg(not(feature = "anstyle"))]
pub type AnsiStyle = ();

/// Styled text
#[cfg(feature = "split-highlight")]
#[cfg_attr(docsrs, doc(cfg(feature = "split-highlight")))]
pub trait StyledBlock {
    /// Style impl
    type Style: Style
    where
        Self: Sized;
    /// Raw text to be styled
    fn text(&self) -> &str;
    /// `Style` to be applied on `text`
    fn style(&self) -> &Self::Style
    where
        Self: Sized;
}
/*#[cfg(feature = "ansi-str")]
#[cfg_attr(docsrs, doc(cfg(feature = "ansi-str")))]
impl StyledBlock for ansi_str::AnsiBlock<'_> {
    type Style = ansi_str::Style;

    fn text(&self) -> &str {
        self.text()
    }

    fn style(&self) -> &Self::Style {
        self.style()
    }
}*/
#[cfg(feature = "split-highlight")]
#[cfg_attr(docsrs, doc(cfg(feature = "split-highlight")))]
impl StyledBlock for (AnsiStyle, &str) {
    type Style = AnsiStyle;

    fn text(&self) -> &str {
        self.1
    }

    fn style(&self) -> &Self::Style {
        &self.0
    }
}
#[cfg(all(feature = "split-highlight", not(feature = "ansi-str")))]
impl StyledBlock for (AnsiStyle, String) {
    type Style = AnsiStyle;

    fn text(&self) -> &str {
        &self.1
    }

    fn style(&self) -> &Self::Style {
        &self.0
    }
}

/// Describe which kind of action has been triggering the call to `Highlighter`.
#[derive(Copy, Clone, Debug, Eq, PartialEq)]
pub enum CmdKind {
    /// Cursor moved
    MoveCursor,
    /// Other action
    Other,
    /// Forced / final refresh (no auto-suggestion / hint, no matching bracket
    /// highlighted, ...)
    ForcedRefresh,
}

/// Syntax highlighter with [ANSI color](https://en.wikipedia.org/wiki/ANSI_escape_code#SGR_(Select_Graphic_Rendition)_parameters).
///
/// Currently, the highlighted version *must* have the same display width as
/// the original input.
pub trait Highlighter {
    /// Takes the currently edited `line` with the cursor `pos`ition and
    /// returns the highlighted version (with ANSI color).
    ///
    /// For example, you can implement
    /// [blink-matching-paren](https://www.gnu.org/software/bash/manual/html_node/Readline-Init-File-Syntax.html).
    #[cfg(any(not(feature = "split-highlight"), feature = "ansi-str"))]
    #[cfg_attr(
        docsrs,
        doc(cfg(any(not(feature = "split-highlight"), feature = "ansi-str")))
    )]
    fn highlight<'l>(&self, line: &'l str, pos: usize) -> Cow<'l, str> {
        let _ = pos;
        Borrowed(line)
    }

    /// Takes the currently edited `line` with the cursor `pos`ition and
    /// returns the styled blocks.
    #[cfg(all(feature = "split-highlight", not(feature = "ansi-str")))]
    #[cfg_attr(
        docsrs,
        doc(cfg(all(feature = "split-highlight", not(feature = "ansi-str"))))
    )]
    fn highlight_line<'l>(
        &self,
        line: &'l str,
        pos: usize,
    ) -> impl Iterator<Item = impl 'l + StyledBlock> {
        let _ = (line, pos);
        vec![(AnsiStyle::default(), line)].into_iter()
    }

    /// Takes the `prompt` and
    /// returns the highlighted version (with ANSI color).
    fn highlight_prompt<'b, 's: 'b, 'p: 'b>(
        &'s self,
        prompt: &'p str,
        default: bool,
    ) -> Cow<'b, str> {
        let _ = default;
        Borrowed(prompt)
    }
    /// Takes the `hint` and
    /// returns the highlighted version (with ANSI color).
    fn highlight_hint<'h>(&self, hint: &'h str) -> Cow<'h, str> {
        Borrowed(hint)
    }
    /// Takes the completion `candidate` and
    /// returns the highlighted version (with ANSI color).
    ///
    /// Currently, used only with `CompletionType::List`.
    fn highlight_candidate<'c>(
        &self,
        candidate: &'c str, // FIXME should be Completer::Candidate
        completion: CompletionType,
    ) -> Cow<'c, str> {
        let _ = completion;
        Borrowed(candidate)
    }
    /// Tells if `line` needs to be highlighted when a specific char is typed or
    /// when cursor is moved under a specific char.
    ///
    /// Used to optimize refresh when a character is inserted or the cursor is
    /// moved.
    fn highlight_char(&self, line: &str, pos: usize, kind: CmdKind) -> bool {
        let _ = (line, pos, kind);
        false
    }
}

impl Highlighter for () {}

<<<<<<< HEAD
impl<'r, H: Highlighter> Highlighter for &'r H {
    #[cfg(any(not(feature = "split-highlight"), feature = "ansi-str"))]
    fn highlight<'l>(&self, line: &'l str, pos: usize) -> Cow<'l, str> {
        (**self).highlight(line, pos)
    }

    #[cfg(all(feature = "split-highlight", not(feature = "ansi-str")))]
    fn highlight_line<'l>(
        &self,
        line: &'l str,
        pos: usize,
    ) -> impl Iterator<Item = impl 'l + StyledBlock> {
        (**self).highlight_line(line, pos)
    }

    fn highlight_prompt<'b, 's: 'b, 'p: 'b>(
        &'s self,
        prompt: &'p str,
        default: bool,
    ) -> Cow<'b, str> {
        (**self).highlight_prompt(prompt, default)
    }

    fn highlight_hint<'h>(&self, hint: &'h str) -> Cow<'h, str> {
        (**self).highlight_hint(hint)
    }

    fn highlight_candidate<'c>(
        &self,
        candidate: &'c str,
        completion: CompletionType,
    ) -> Cow<'c, str> {
        (**self).highlight_candidate(candidate, completion)
    }

    fn highlight_char(&self, line: &str, pos: usize, forced: bool) -> bool {
        (**self).highlight_char(line, pos, forced)
    }
}

=======
>>>>>>> 34edadd0
// TODO versus https://python-prompt-toolkit.readthedocs.io/en/master/pages/reference.html?highlight=HighlightMatchingBracketProcessor#prompt_toolkit.layout.processors.HighlightMatchingBracketProcessor

/// Highlight matching bracket when typed or cursor moved on.
#[derive(Default)]
pub struct MatchingBracketHighlighter {
    #[cfg(feature = "anstyle")]
    style: anstyle::Style,
    bracket: Cell<Option<(u8, usize)>>, // memorize the character to search...
}

impl MatchingBracketHighlighter {
    /// Constructor
    #[must_use]
    pub fn new() -> Self {
        Self {
            #[cfg(feature = "anstyle")]
            style: anstyle::Style::new()
                .bold()
                .fg_color(Some(anstyle::AnsiColor::Blue.into())),
            bracket: Cell::new(None),
        }
    }
}

#[cfg(any(
    not(feature = "split-highlight"),
    feature = "anstyle",
    feature = "ansi-str"
))]
impl Highlighter for MatchingBracketHighlighter {
    #[cfg(any(not(feature = "split-highlight"), feature = "ansi-str"))]
    fn highlight<'l>(&self, line: &'l str, _pos: usize) -> Cow<'l, str> {
        if line.len() <= 1 {
            return Borrowed(line);
        }
        // highlight matching brace/bracket/parenthesis if it exists
        if let Some((bracket, pos)) = self.bracket.get() {
            if let Some((matching, idx)) = find_matching_bracket(line, pos, bracket) {
                let mut copy = line.to_owned();
                copy.replace_range(idx..=idx, &format!("\x1b[1;34m{}\x1b[0m", matching as char));
                return Cow::Owned(copy);
            }
        }
        Borrowed(line)
    }

<<<<<<< HEAD
    #[cfg(all(feature = "split-highlight", not(feature = "ansi-str")))]
    fn highlight_line<'l>(
        &self,
        line: &'l str,
        _pos: usize,
    ) -> impl Iterator<Item = impl 'l + StyledBlock> {
        if line.len() <= 1 {
            return vec![(AnsiStyle::default(), line)].into_iter();
        }
        if let Some((bracket, pos)) = self.bracket.get() {
            if let Some((_, idx)) = find_matching_bracket(line, pos, bracket) {
                return vec![
                    (AnsiStyle::default(), &line[0..idx]),
                    (self.style, &line[idx..=idx]),
                    (AnsiStyle::default(), &line[idx + 1..]),
                ]
                .into_iter();
            }
        }
        vec![(AnsiStyle::default(), line)].into_iter()
    }

    fn highlight_char(&self, line: &str, pos: usize, forced: bool) -> bool {
        if forced {
=======
    fn highlight_char(&self, line: &str, pos: usize, kind: CmdKind) -> bool {
        if kind == CmdKind::ForcedRefresh {
>>>>>>> 34edadd0
            self.bracket.set(None);
            return false;
        }
        // will highlight matching brace/bracket/parenthesis if it exists
        self.bracket.set(check_bracket(line, pos));
        self.bracket.get().is_some()
    }
}

fn find_matching_bracket(line: &str, pos: usize, bracket: u8) -> Option<(u8, usize)> {
    let matching = matching_bracket(bracket);
    let mut idx;
    let mut unmatched = 1;
    if is_open_bracket(bracket) {
        // forward search
        idx = pos + 1;
        let bytes = &line.as_bytes()[idx..];
        for b in bytes {
            if *b == matching {
                unmatched -= 1;
                if unmatched == 0 {
                    debug_assert_eq!(matching, line.as_bytes()[idx]);
                    return Some((matching, idx));
                }
            } else if *b == bracket {
                unmatched += 1;
            }
            idx += 1;
        }
        debug_assert_eq!(idx, line.len());
    } else {
        // backward search
        idx = pos;
        let bytes = &line.as_bytes()[..idx];
        for b in bytes.iter().rev() {
            if *b == matching {
                unmatched -= 1;
                if unmatched == 0 {
                    debug_assert_eq!(matching, line.as_bytes()[idx - 1]);
                    return Some((matching, idx - 1));
                }
            } else if *b == bracket {
                unmatched += 1;
            }
            idx -= 1;
        }
        debug_assert_eq!(idx, 0);
    }
    None
}

// check under or before the cursor
fn check_bracket(line: &str, pos: usize) -> Option<(u8, usize)> {
    if line.is_empty() {
        return None;
    }
    let mut pos = pos;
    if pos >= line.len() {
        pos = line.len() - 1; // before cursor
        let b = line.as_bytes()[pos]; // previous byte
        if is_close_bracket(b) {
            Some((b, pos))
        } else {
            None
        }
    } else {
        let mut under_cursor = true;
        loop {
            let b = line.as_bytes()[pos];
            if is_close_bracket(b) {
                return if pos == 0 { None } else { Some((b, pos)) };
            } else if is_open_bracket(b) {
                return if pos + 1 == line.len() {
                    None
                } else {
                    Some((b, pos))
                };
            } else if under_cursor && pos > 0 {
                under_cursor = false;
                pos -= 1; // or before cursor
            } else {
                return None;
            }
        }
    }
}

const fn matching_bracket(bracket: u8) -> u8 {
    match bracket {
        b'{' => b'}',
        b'}' => b'{',
        b'[' => b']',
        b']' => b'[',
        b'(' => b')',
        b')' => b'(',
        b => b,
    }
}
const fn is_open_bracket(bracket: u8) -> bool {
    matches!(bracket, b'{' | b'[' | b'(')
}
const fn is_close_bracket(bracket: u8) -> bool {
    matches!(bracket, b'}' | b']' | b')')
}

#[cfg(test)]
mod tests {
    #[test]
    pub fn find_matching_bracket() {
        use super::find_matching_bracket;
        assert_eq!(find_matching_bracket("(...", 0, b'('), None);
        assert_eq!(find_matching_bracket("...)", 3, b')'), None);

        assert_eq!(find_matching_bracket("()..", 0, b'('), Some((b')', 1)));
        assert_eq!(find_matching_bracket("(..)", 0, b'('), Some((b')', 3)));

        assert_eq!(find_matching_bracket("..()", 3, b')'), Some((b'(', 2)));
        assert_eq!(find_matching_bracket("(..)", 3, b')'), Some((b'(', 0)));

        assert_eq!(find_matching_bracket("(())", 0, b'('), Some((b')', 3)));
        assert_eq!(find_matching_bracket("(())", 3, b')'), Some((b'(', 0)));
    }
    #[test]
    pub fn check_bracket() {
        use super::check_bracket;
        assert_eq!(check_bracket(")...", 0), None);
        assert_eq!(check_bracket("(...", 2), None);
        assert_eq!(check_bracket("...(", 3), None);
        assert_eq!(check_bracket("...(", 4), None);
        assert_eq!(check_bracket("..).", 4), None);

        assert_eq!(check_bracket("(...", 0), Some((b'(', 0)));
        assert_eq!(check_bracket("(...", 1), Some((b'(', 0)));
        assert_eq!(check_bracket("...)", 3), Some((b')', 3)));
        assert_eq!(check_bracket("...)", 4), Some((b')', 3)));
    }
    #[test]
    pub fn matching_bracket() {
        use super::matching_bracket;
        assert_eq!(matching_bracket(b'('), b')');
        assert_eq!(matching_bracket(b')'), b'(');
    }

    #[test]
    pub fn is_open_bracket() {
        use super::is_close_bracket;
        use super::is_open_bracket;
        assert!(is_open_bracket(b'('));
        assert!(is_close_bracket(b')'));
    }

    #[test]
    #[cfg(feature = "ansi-str")]
    pub fn styled_text() {
        use ansi_str::get_blocks;

        let mut blocks = get_blocks("\x1b[1;32mHello \x1b[3mworld\x1b[23m!\x1b[0m");
        assert_eq!(blocks.next(), get_blocks("\x1b[1;32mHello ").next());
        assert_eq!(blocks.next(), get_blocks("\x1b[1;32m\x1b[3mworld").next());
        assert_eq!(blocks.next(), get_blocks("\x1b[1;32m!").next());
        assert!(blocks.next().is_none())
    }
}<|MERGE_RESOLUTION|>--- conflicted
+++ resolved
@@ -200,49 +200,6 @@
 
 impl Highlighter for () {}
 
-<<<<<<< HEAD
-impl<'r, H: Highlighter> Highlighter for &'r H {
-    #[cfg(any(not(feature = "split-highlight"), feature = "ansi-str"))]
-    fn highlight<'l>(&self, line: &'l str, pos: usize) -> Cow<'l, str> {
-        (**self).highlight(line, pos)
-    }
-
-    #[cfg(all(feature = "split-highlight", not(feature = "ansi-str")))]
-    fn highlight_line<'l>(
-        &self,
-        line: &'l str,
-        pos: usize,
-    ) -> impl Iterator<Item = impl 'l + StyledBlock> {
-        (**self).highlight_line(line, pos)
-    }
-
-    fn highlight_prompt<'b, 's: 'b, 'p: 'b>(
-        &'s self,
-        prompt: &'p str,
-        default: bool,
-    ) -> Cow<'b, str> {
-        (**self).highlight_prompt(prompt, default)
-    }
-
-    fn highlight_hint<'h>(&self, hint: &'h str) -> Cow<'h, str> {
-        (**self).highlight_hint(hint)
-    }
-
-    fn highlight_candidate<'c>(
-        &self,
-        candidate: &'c str,
-        completion: CompletionType,
-    ) -> Cow<'c, str> {
-        (**self).highlight_candidate(candidate, completion)
-    }
-
-    fn highlight_char(&self, line: &str, pos: usize, forced: bool) -> bool {
-        (**self).highlight_char(line, pos, forced)
-    }
-}
-
-=======
->>>>>>> 34edadd0
 // TODO versus https://python-prompt-toolkit.readthedocs.io/en/master/pages/reference.html?highlight=HighlightMatchingBracketProcessor#prompt_toolkit.layout.processors.HighlightMatchingBracketProcessor
 
 /// Highlight matching bracket when typed or cursor moved on.
@@ -289,7 +246,6 @@
         Borrowed(line)
     }
 
-<<<<<<< HEAD
     #[cfg(all(feature = "split-highlight", not(feature = "ansi-str")))]
     fn highlight_line<'l>(
         &self,
@@ -312,12 +268,8 @@
         vec![(AnsiStyle::default(), line)].into_iter()
     }
 
-    fn highlight_char(&self, line: &str, pos: usize, forced: bool) -> bool {
-        if forced {
-=======
     fn highlight_char(&self, line: &str, pos: usize, kind: CmdKind) -> bool {
         if kind == CmdKind::ForcedRefresh {
->>>>>>> 34edadd0
             self.bracket.set(None);
             return false;
         }
