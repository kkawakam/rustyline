--- conflicted
+++ resolved
@@ -26,13 +26,13 @@
 pub mod highlight;
 pub mod hint;
 pub mod history;
-#[cfg(feature = "with-sqlite-history")]
-pub mod sqlite_history;
 mod keymap;
 mod keys;
 mod kill_ring;
 mod layout;
 pub mod line_buffer;
+#[cfg(feature = "with-sqlite-history")]
+pub mod sqlite_history;
 mod tty;
 mod undo;
 pub mod validate;
@@ -432,127 +432,6 @@
     Ok(Some(cmd))
 }
 
-<<<<<<< HEAD
-/// Handles reading and editing the readline buffer.
-/// It will also handle special inputs in an appropriate fashion
-/// (e.g., C-c will exit readline)
-fn readline_edit<H: Helper, I: History>(
-    prompt: &str,
-    initial: Option<(&str, &str)>,
-    editor: &mut Editor<H, I>,
-    original_mode: &tty::Mode,
-    term_key_map: tty::KeyMap,
-) -> Result<String> {
-    let mut stdout = editor.term.create_writer();
-
-    editor.reset_kill_ring(); // TODO recreate a new kill ring vs Arc<Mutex<KillRing>>
-    let ctx = Context::new(&editor.history);
-    let mut s = State::new(&mut stdout, prompt, editor.helper.as_ref(), ctx);
-
-    let mut input_state = InputState::new(&editor.config, Arc::clone(&editor.custom_bindings));
-
-    s.line.set_delete_listener(editor.kill_ring.clone());
-    s.line.set_change_listener(s.changes.clone());
-
-    if let Some((left, right)) = initial {
-        s.line
-            .update((left.to_owned() + right).as_ref(), left.len());
-    }
-
-    let mut rdr = editor.term.create_reader(&editor.config, term_key_map);
-    if editor.term.is_output_tty() && editor.config.check_cursor_position() {
-        if let Err(e) = s.move_cursor_at_leftmost(&mut rdr) {
-            if s.out.sigwinch() {
-                s.out.update_size();
-            } else {
-                return Err(e);
-            }
-        }
-    }
-    s.refresh_line()?;
-
-    loop {
-        let mut cmd = s.next_cmd(&mut input_state, &mut rdr, false)?;
-
-        if cmd.should_reset_kill_ring() {
-            editor.reset_kill_ring();
-        }
-
-        // First trigger commands that need extra input
-
-        if cmd == Cmd::Complete && s.helper.is_some() {
-            let next = complete_line(&mut rdr, &mut s, &mut input_state, &editor.config)?;
-            if let Some(next) = next {
-                cmd = next;
-            } else {
-                continue;
-            }
-        }
-
-        if cmd == Cmd::ReverseSearchHistory {
-            // Search history backward
-            let next =
-                reverse_incremental_search(&mut rdr, &mut s, &mut input_state, &editor.history)?;
-            if let Some(next) = next {
-                cmd = next;
-            } else {
-                continue;
-            }
-        }
-
-        #[cfg(unix)]
-        if cmd == Cmd::Suspend {
-            original_mode.disable_raw_mode()?;
-            tty::suspend()?;
-            let _ = editor.term.enable_raw_mode()?; // TODO original_mode may have changed
-            s.refresh_line()?;
-            continue;
-        }
-
-        #[cfg(unix)]
-        if cmd == Cmd::QuotedInsert {
-            // Quoted insert
-            use crate::tty::RawReader;
-            let c = rdr.next_char()?;
-            s.edit_insert(c, 1)?;
-            continue;
-        }
-
-        #[cfg(windows)]
-        if cmd == Cmd::PasteFromClipboard {
-            use crate::tty::RawReader;
-            let clipboard = rdr.read_pasted_text()?;
-            s.edit_yank(&input_state, &clipboard[..], Anchor::Before, 1)?;
-        }
-
-        // Tiny test quirk
-        #[cfg(test)]
-        if matches!(
-            cmd,
-            Cmd::AcceptLine | Cmd::Newline | Cmd::AcceptOrInsertLine { .. }
-        ) {
-            editor.term.cursor = s.layout.cursor.col;
-        }
-
-        // Execute things can be done solely on a state object
-        match command::execute(cmd, &mut s, &input_state, &editor.kill_ring, &editor.config)? {
-            command::Status::Proceed => continue,
-            command::Status::Submit => break,
-        }
-    }
-
-    // Move to end, in case cursor was in the middle of the line, so that
-    // next thing application prints goes after the input
-    s.edit_move_buffer_end()?;
-
-    if cfg!(windows) {
-        let _ = original_mode; // silent warning
-    }
-    Ok(s.line.into_string())
-}
-
-=======
->>>>>>> 32933228
 struct Guard<'m>(&'m tty::Mode);
 
 #[allow(unused_must_use)]
@@ -563,29 +442,6 @@
     }
 }
 
-<<<<<<< HEAD
-/// Readline method that will enable RAW mode, call the `readline_edit()`
-/// method and disable raw mode
-fn readline_raw<H: Helper, I: History>(
-    prompt: &str,
-    initial: Option<(&str, &str)>,
-    editor: &mut Editor<H, I>,
-) -> Result<String> {
-    let (original_mode, term_key_map) = editor.term.enable_raw_mode()?;
-    let guard = Guard(&original_mode);
-    let user_input = readline_edit(prompt, initial, editor, &original_mode, term_key_map);
-    if editor.config.auto_add_history() {
-        if let Ok(ref line) = user_input {
-            editor.add_history_entry(line.as_str());
-        }
-    }
-    drop(guard); // disable_raw_mode(original_mode)?;
-    editor.term.writeln()?;
-    user_input
-}
-
-=======
->>>>>>> 32933228
 // Helper to handle backspace characters in a direct input
 fn apply_backspace_direct(input: &str) -> String {
     // Setup the output buffer
