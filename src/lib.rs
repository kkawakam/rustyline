//! Readline for Rust
//!
//! This implementation is based on [Antirez's
//! Linenoise](https://github.com/antirez/linenoise)
//!
//! # Example
//!
//! Usage
//!
//! ```
//! let mut rl = rustyline::Editor::<()>::new();
//! let readline = rl.readline(">> ");
//! match readline {
//!     Ok(line) => println!("Line: {:?}", line),
//!     Err(_) => println!("No input"),
//! }
//! ```
#![allow(unknown_lints)]

extern crate dirs;
extern crate libc;
#[macro_use]
extern crate log;
extern crate memchr;
#[cfg(unix)]
extern crate nix;
extern crate unicode_segmentation;
extern crate unicode_width;
<<<<<<< HEAD
#[cfg(all(unix, not(any(target_os = "fuchsia"))))]
extern crate nix;
#[cfg(windows)]
extern crate winapi;
#[cfg(windows)]
extern crate kernel32;
#[cfg(target_os = "fuchsia")]
extern crate fuchsia_zircon as zx;
#[cfg(target_os = "fuchsia")]
extern crate fuchsia_device;
=======
#[cfg(unix)]
extern crate utf8parse;
#[cfg(windows)]
extern crate winapi;
>>>>>>> 98080d10

pub mod completion;
pub mod config;
mod consts;
mod edit;
pub mod error;
pub mod highlight;
pub mod hint;
pub mod history;
mod keymap;
mod kill_ring;
pub mod line_buffer;
mod undo;

mod tty;

use std::collections::HashMap;
use std::fmt;
use std::io::{self, Write};
use std::path::Path;
use std::result;
use std::sync::{Arc, Mutex, RwLock};
use unicode_width::UnicodeWidthStr;

use tty::{RawMode, RawReader, Renderer, Term, Terminal};

use completion::{longest_common_prefix, Candidate, Completer};
pub use config::{CompletionType, Config, EditMode, HistoryDuplicates};
pub use consts::KeyPress;
use edit::State;
use highlight::Highlighter;
use hint::Hinter;
use history::{Direction, History};
pub use keymap::{Anchor, At, CharSearch, Cmd, Movement, RepeatCount, Word};
use keymap::{InputState, Refresher};
use kill_ring::{KillRing, Mode};
use line_buffer::WordAction;

/// The error type for I/O and Linux Syscalls (Errno)
pub type Result<T> = result::Result<T, error::ReadlineError>;

/// Completes the line/word
fn complete_line<R: RawReader, C: Completer>(
    rdr: &mut R,
    s: &mut State,
    input_state: &mut InputState,
    completer: &C,
    highlighter: Option<&Highlighter>,
    config: &Config,
) -> Result<Option<Cmd>> {
    // get a list of completions
    let (start, candidates) = try!(completer.complete(&s.line, s.line.pos()));
    // if no completions, we are done
    if candidates.is_empty() {
        try!(s.out.beep());
        Ok(None)
    } else if CompletionType::Circular == config.completion_type() {
        let mark = s.changes.borrow_mut().begin();
        // Save the current edited line before overwriting it
        let backup = s.line.as_str().to_owned();
        let backup_pos = s.line.pos();
        let mut cmd;
        let mut i = 0;
        loop {
            // Show completion or original buffer
            if i < candidates.len() {
                let candidate = candidates[i].replacement();
                // TODO we can't highlight the line buffer directly
                /*let candidate = if let Some(highlighter) = s.highlighter {
                    highlighter.highlight_candidate(candidate, CompletionType::Circular)
                } else {
                    Borrowed(candidate)
                };*/
                completer.update(&mut s.line, start, candidate);
                try!(s.refresh_line());
            } else {
                // Restore current edited line
                s.line.update(&backup, backup_pos);
                try!(s.refresh_line());
            }

            cmd = try!(s.next_cmd(input_state, rdr, true));
            match cmd {
                Cmd::Complete => {
                    i = (i + 1) % (candidates.len() + 1); // Circular
                    if i == candidates.len() {
                        try!(s.out.beep());
                    }
                }
                Cmd::Abort => {
                    // Re-show original buffer
                    if i < candidates.len() {
                        s.line.update(&backup, backup_pos);
                        try!(s.refresh_line());
                    }
                    s.changes.borrow_mut().truncate(mark);
                    return Ok(None);
                }
                _ => {
                    s.changes.borrow_mut().end();
                    break;
                }
            }
        }
        Ok(Some(cmd))
    } else if CompletionType::List == config.completion_type() {
        if let Some(lcp) = longest_common_prefix(&candidates) {
            // if we can extend the item, extend it
            if lcp.len() > s.line.pos() - start {
                completer.update(&mut s.line, start, lcp);
                try!(s.refresh_line());
            }
        }
        // beep if ambiguous
        if candidates.len() > 1 {
            try!(s.out.beep());
        } else {
            return Ok(None);
        }
        // we can't complete any further, wait for second tab
        let mut cmd = try!(s.next_cmd(input_state, rdr, true));
        // if any character other than tab, pass it to the main loop
        if cmd != Cmd::Complete {
            return Ok(Some(cmd));
        }
        // move cursor to EOL to avoid overwriting the command line
        let save_pos = s.line.pos();
        try!(s.edit_move_end());
        s.line.set_pos(save_pos);
        // we got a second tab, maybe show list of possible completions
        let show_completions = if candidates.len() > config.completion_prompt_limit() {
            let msg = format!("\nDisplay all {} possibilities? (y or n)", candidates.len());
            try!(s.out.write_and_flush(msg.as_bytes()));
            s.old_rows += 1;
            while cmd != Cmd::SelfInsert(1, 'y')
                && cmd != Cmd::SelfInsert(1, 'Y')
                && cmd != Cmd::SelfInsert(1, 'n')
                && cmd != Cmd::SelfInsert(1, 'N')
                && cmd != Cmd::Kill(Movement::BackwardChar(1))
            {
                cmd = try!(s.next_cmd(input_state, rdr, false));
            }
            match cmd {
                Cmd::SelfInsert(1, 'y') | Cmd::SelfInsert(1, 'Y') => true,
                _ => false,
            }
        } else {
            true
        };
        if show_completions {
            page_completions(rdr, s, input_state, highlighter, &candidates)
        } else {
            try!(s.refresh_line());
            Ok(None)
        }
    } else {
        Ok(None)
    }
}

fn page_completions<R: RawReader, C: Candidate>(
    rdr: &mut R,
    s: &mut State,
    input_state: &mut InputState,
    highlighter: Option<&Highlighter>,
    candidates: &[C],
) -> Result<Option<Cmd>> {
    use std::cmp;

    let min_col_pad = 2;
    let cols = s.out.get_columns();
    let max_width = cmp::min(
        cols,
        candidates
            .into_iter()
            .map(|s| s.display().width())
            .max()
            .unwrap()
            + min_col_pad,
    );
    let num_cols = cols / max_width;

    let mut pause_row = s.out.get_rows() - 1;
    let num_rows = (candidates.len() + num_cols - 1) / num_cols;
    let mut ab = String::new();
    for row in 0..num_rows {
        if row == pause_row {
            try!(s.out.write_and_flush(b"\n--More--"));
            let mut cmd = Cmd::Noop;
            while cmd != Cmd::SelfInsert(1, 'y')
                && cmd != Cmd::SelfInsert(1, 'Y')
                && cmd != Cmd::SelfInsert(1, 'n')
                && cmd != Cmd::SelfInsert(1, 'N')
                && cmd != Cmd::SelfInsert(1, 'q')
                && cmd != Cmd::SelfInsert(1, 'Q')
                && cmd != Cmd::SelfInsert(1, ' ')
                && cmd != Cmd::Kill(Movement::BackwardChar(1))
                && cmd != Cmd::AcceptLine
            {
                cmd = try!(s.next_cmd(input_state, rdr, false));
            }
            match cmd {
                Cmd::SelfInsert(1, 'y') | Cmd::SelfInsert(1, 'Y') | Cmd::SelfInsert(1, ' ') => {
                    pause_row += s.out.get_rows() - 1;
                }
                Cmd::AcceptLine => {
                    pause_row += 1;
                }
                _ => break,
            }
            try!(s.out.write_and_flush(b"\n"));
        } else {
            try!(s.out.write_and_flush(b"\n"));
        }
        ab.clear();
        for col in 0..num_cols {
            let i = (col * num_rows) + row;
            if i < candidates.len() {
                let candidate = &candidates[i].display();
                let width = candidate.width();
                if let Some(highlighter) = highlighter {
                    ab.push_str(&highlighter.highlight_candidate(candidate, CompletionType::List));
                } else {
                    ab.push_str(candidate);
                }
                if ((col + 1) * num_rows) + row < candidates.len() {
                    for _ in width..max_width {
                        ab.push(' ');
                    }
                }
            }
        }
        try!(s.out.write_and_flush(ab.as_bytes()));
    }
    try!(s.out.write_and_flush(b"\n"));
    try!(s.refresh_line());
    Ok(None)
}

/// Incremental search
fn reverse_incremental_search<R: RawReader>(
    rdr: &mut R,
    s: &mut State,
    input_state: &mut InputState,
    history: &History,
) -> Result<Option<Cmd>> {
    if history.is_empty() {
        return Ok(None);
    }
    let mark = s.changes.borrow_mut().begin();
    // Save the current edited line (and cursor position) before overwriting it
    let backup = s.line.as_str().to_owned();
    let backup_pos = s.line.pos();

    let mut search_buf = String::new();
    let mut history_idx = history.len() - 1;
    let mut direction = Direction::Reverse;
    let mut success = true;

    let mut cmd;
    // Display the reverse-i-search prompt and process chars
    loop {
        let prompt = if success {
            format!("(reverse-i-search)`{}': ", search_buf)
        } else {
            format!("(failed reverse-i-search)`{}': ", search_buf)
        };
        try!(s.refresh_prompt_and_line(&prompt));

        cmd = try!(s.next_cmd(input_state, rdr, true));
        if let Cmd::SelfInsert(_, c) = cmd {
            search_buf.push(c);
        } else {
            match cmd {
                Cmd::Kill(Movement::BackwardChar(_)) => {
                    search_buf.pop();
                    continue;
                }
                Cmd::ReverseSearchHistory => {
                    direction = Direction::Reverse;
                    if history_idx > 0 {
                        history_idx -= 1;
                    } else {
                        success = false;
                        continue;
                    }
                }
                Cmd::ForwardSearchHistory => {
                    direction = Direction::Forward;
                    if history_idx < history.len() - 1 {
                        history_idx += 1;
                    } else {
                        success = false;
                        continue;
                    }
                }
                Cmd::Abort => {
                    // Restore current edited line (before search)
                    s.line.update(&backup, backup_pos);
                    try!(s.refresh_line());
                    s.changes.borrow_mut().truncate(mark);
                    return Ok(None);
                }
                Cmd::Move(_) => {
                    try!(s.refresh_line()); // restore prompt
                    break;
                }
                _ => break,
            }
        }
        success = match history.search(&search_buf, history_idx, direction) {
            Some(idx) => {
                history_idx = idx;
                let entry = history.get(idx).unwrap();
                let pos = entry.find(&search_buf).unwrap();
                s.line.update(entry, pos);
                true
            }
            _ => false,
        };
    }
    s.changes.borrow_mut().end();
    Ok(Some(cmd))
}

/// Handles reading and editting the readline buffer.
/// It will also handle special inputs in an appropriate fashion
/// (e.g., C-c will exit readline)
fn readline_edit<H: Helper>(
    prompt: &str,
    initial: Option<(&str, &str)>,
    editor: &mut Editor<H>,
    original_mode: &tty::Mode,
) -> Result<String> {
    let completer = editor.helper.as_ref();
    let hinter = editor.helper.as_ref().map(|h| h as &Hinter);
    let highlighter = if editor.term.colors_enabled() {
        editor.helper.as_ref().map(|h| h as &Highlighter)
    } else {
        None
    };

    let mut stdout = editor.term.create_writer();

    editor.reset_kill_ring(); // TODO recreate a new kill ring vs Arc<Mutex<KillRing>>
    let mut s = State::new(
        &mut stdout,
        prompt,
        editor.history.len(),
        hinter,
        highlighter,
    );
    let mut input_state = InputState::new(&editor.config, Arc::clone(&editor.custom_bindings));

    s.line.set_delete_listener(editor.kill_ring.clone());
    s.line.set_change_listener(s.changes.clone());

    if let Some((left, right)) = initial {
        s.line
            .update((left.to_owned() + right).as_ref(), left.len());
    }

    try!(s.refresh_line());

    let mut rdr = try!(editor.term.create_reader(&editor.config));

    loop {
        let rc = s.next_cmd(&mut input_state, &mut rdr, false);
        let mut cmd = try!(rc);

        if cmd.should_reset_kill_ring() {
            editor.reset_kill_ring();
        }

        // autocomplete
        if cmd == Cmd::Complete && completer.is_some() {
            let next = try!(complete_line(
                &mut rdr,
                &mut s,
                &mut input_state,
                completer.unwrap(),
                highlighter,
                &editor.config,
            ));
            if next.is_some() {
                cmd = next.unwrap();
            } else {
                continue;
            }
        }

        if let Cmd::SelfInsert(n, c) = cmd {
            try!(s.edit_insert(c, n));
            continue;
        } else if let Cmd::Insert(n, text) = cmd {
            try!(s.edit_yank(&input_state, &text, Anchor::Before, n));
            continue;
        }

        if cmd == Cmd::ReverseSearchHistory {
            // Search history backward
            let next = try!(reverse_incremental_search(
                &mut rdr,
                &mut s,
                &mut input_state,
                &editor.history,
            ));
            if next.is_some() {
                cmd = next.unwrap();
            } else {
                continue;
            }
        }

        match cmd {
            Cmd::Move(Movement::BeginningOfLine) => {
                // Move to the beginning of line.
                try!(s.edit_move_home())
            }
            Cmd::Move(Movement::ViFirstPrint) => {
                try!(s.edit_move_home());
                try!(s.edit_move_to_next_word(At::Start, Word::Big, 1))
            }
            Cmd::Move(Movement::BackwardChar(n)) => {
                // Move back a character.
                try!(s.edit_move_backward(n))
            }
            Cmd::ReplaceChar(n, c) => try!(s.edit_replace_char(c, n)),
            Cmd::Replace(mvt, text) => {
                try!(s.edit_kill(&mvt));
                if let Some(text) = text {
                    try!(s.edit_insert_text(&text))
                }
            }
            Cmd::Overwrite(c) => {
                try!(s.edit_overwrite_char(c));
            }
            Cmd::EndOfFile => if !input_state.is_emacs_mode() && !s.line.is_empty() {
                try!(s.edit_move_end());
                break;
            } else if s.line.is_empty() {
                return Err(error::ReadlineError::Eof);
            } else {
                try!(s.edit_delete(1))
            },
            Cmd::Move(Movement::EndOfLine) => {
                // Move to the end of line.
                try!(s.edit_move_end())
            }
            Cmd::Move(Movement::ForwardChar(n)) => {
                // Move forward a character.
                try!(s.edit_move_forward(n))
            }
            Cmd::ClearScreen => {
                // Clear the screen leaving the current line at the top of the screen.
                try!(s.out.clear_screen());
                try!(s.refresh_line())
            }
            Cmd::NextHistory => {
                // Fetch the next command from the history list.
                try!(s.edit_history_next(&editor.history, false))
            }
            Cmd::PreviousHistory => {
                // Fetch the previous command from the history list.
                try!(s.edit_history_next(&editor.history, true))
            }
            Cmd::HistorySearchBackward => {
                try!(s.edit_history_search(&editor.history, Direction::Reverse))
            }
            Cmd::HistorySearchForward => {
                try!(s.edit_history_search(&editor.history, Direction::Forward))
            }
            Cmd::TransposeChars => {
                // Exchange the char before cursor with the character at cursor.
                try!(s.edit_transpose_chars())
            }
            #[cfg(unix)]
            Cmd::QuotedInsert => {
                // Quoted insert
                let c = try!(rdr.next_char());
                try!(s.edit_insert(c, 1)) // FIXME
            }
            Cmd::Yank(n, anchor) => {
                // retrieve (yank) last item killed
                let mut kill_ring = editor.kill_ring.lock().unwrap();
                if let Some(text) = kill_ring.yank() {
                    try!(s.edit_yank(&input_state, text, anchor, n))
                }
            }
            Cmd::ViYankTo(ref mvt) => if let Some(text) = s.line.copy(mvt) {
                let mut kill_ring = editor.kill_ring.lock().unwrap();
                kill_ring.kill(&text, Mode::Append)
            },
            // TODO CTRL-_ // undo
            Cmd::AcceptLine => {
                #[cfg(test)]
                {
                    editor.term.cursor = s.cursor.col;
                }
                // Accept the line regardless of where the cursor is.
                try!(s.edit_move_end());
                if s.hinter.is_some() {
                    // Force a refresh without hints to leave the previous
                    // line as the user typed it after a newline.
                    s.hinter = None;
                    try!(s.refresh_line());
                }
                break;
            }
            Cmd::BeginningOfHistory => {
                // move to first entry in history
                try!(s.edit_history(&editor.history, true))
            }
            Cmd::EndOfHistory => {
                // move to last entry in history
                try!(s.edit_history(&editor.history, false))
            }
            Cmd::Move(Movement::BackwardWord(n, word_def)) => {
                // move backwards one word
                try!(s.edit_move_to_prev_word(word_def, n))
            }
            Cmd::CapitalizeWord => {
                // capitalize word after point
                try!(s.edit_word(WordAction::CAPITALIZE))
            }
            Cmd::Kill(ref mvt) => {
                try!(s.edit_kill(mvt));
            }
            Cmd::Move(Movement::ForwardWord(n, at, word_def)) => {
                // move forwards one word
                try!(s.edit_move_to_next_word(at, word_def, n))
            }
            Cmd::DowncaseWord => {
                // lowercase word after point
                try!(s.edit_word(WordAction::LOWERCASE))
            }
            Cmd::TransposeWords(n) => {
                // transpose words
                try!(s.edit_transpose_words(n))
            }
            Cmd::UpcaseWord => {
                // uppercase word after point
                try!(s.edit_word(WordAction::UPPERCASE))
            }
            Cmd::YankPop => {
                // yank-pop
                let mut kill_ring = editor.kill_ring.lock().unwrap();
                if let Some((yank_size, text)) = kill_ring.yank_pop() {
                    try!(s.edit_yank_pop(yank_size, text))
                }
            }
            Cmd::Move(Movement::ViCharSearch(n, cs)) => try!(s.edit_move_to(cs, n)),
            Cmd::Undo(n) => {
                s.line.remove_change_listener();
                if s.changes.borrow_mut().undo(&mut s.line, n) {
                    try!(s.refresh_line());
                }
                s.line.set_change_listener(s.changes.clone());
            }
            Cmd::Interrupt => {
                return Err(error::ReadlineError::Interrupted);
            }
            #[cfg(all(unix, not(any(target_os = "fuchsia"))))]
            Cmd::Suspend => {
                try!(original_mode.disable_raw_mode());
                try!(tty::suspend());
                try!(editor.term.enable_raw_mode()); // TODO original_mode may have changed
                try!(s.refresh_line());
                continue;
            }
            Cmd::Noop => {}
            _ => {
                // Ignore the character typed.
            }
        }
    }
    if cfg!(windows) {
        let _ = original_mode; // silent warning
    }
    Ok(s.line.into_string())
}

struct Guard<'m>(&'m tty::Mode);

#[allow(unused_must_use)]
impl<'m> Drop for Guard<'m> {
    fn drop(&mut self) {
        let Guard(mode) = *self;
        mode.disable_raw_mode();
    }
}

/// Readline method that will enable RAW mode, call the `readline_edit()`
/// method and disable raw mode
fn readline_raw<H: Helper>(
    prompt: &str,
    initial: Option<(&str, &str)>,
    editor: &mut Editor<H>,
) -> Result<String> {
    let original_mode = try!(editor.term.enable_raw_mode());
    let guard = Guard(&original_mode);
    let user_input = readline_edit(prompt, initial, editor, &original_mode);
    if editor.config.auto_add_history() {
        if let Ok(ref line) = user_input {
            editor.add_history_entry(line.as_ref());
        }
    }
    drop(guard); // try!(disable_raw_mode(original_mode));
    println!();
    user_input
}

fn readline_direct() -> Result<String> {
    let mut line = String::new();
    if try!(io::stdin().read_line(&mut line)) > 0 {
        Ok(line)
    } else {
        Err(error::ReadlineError::Eof)
    }
}

/// Syntax specific helper.
///
/// TODO Tokenizer/parser used for both completion, suggestion, highlighting.
/// (parse current line once)
pub trait Helper
where
    Self: Completer,
    Self: Hinter,
    Self: Highlighter,
{
}

impl Helper for () {}

/// Line editor
pub struct Editor<H: Helper> {
    term: Terminal,
    history: History,
    helper: Option<H>,
    kill_ring: Arc<Mutex<KillRing>>,
    config: Config,
    custom_bindings: Arc<RwLock<HashMap<KeyPress, Cmd>>>,
}

#[allow(new_without_default)]
impl<H: Helper> Editor<H> {
    /// Create an editor with the default configuration
    pub fn new() -> Editor<H> {
        Self::with_config(Config::default())
    }

    /// Create an editor with a specific configuration.
    pub fn with_config(config: Config) -> Editor<H> {
        let term = Terminal::new(config.color_mode());
        Editor {
            term,
            history: History::with_config(config),
            helper: None,
            kill_ring: Arc::new(Mutex::new(KillRing::new(60))),
            config,
            custom_bindings: Arc::new(RwLock::new(HashMap::new())),
        }
    }

    /// This method will read a line from STDIN and will display a `prompt`.
    ///
    /// It uses terminal-style interaction if `stdin` is connected to a
    /// terminal.
    /// Otherwise (e.g., if `stdin` is a pipe or the terminal is not supported),
    /// it uses file-style interaction.
    pub fn readline(&mut self, prompt: &str) -> Result<String> {
        self.readline_with(prompt, None)
    }

    /// This function behaves in the exact same manner as `readline`, except
    /// that it pre-populates the input area.
    ///
    /// The text that resides in the input area is given as a 2-tuple.
    /// The string on the left of the tuple is what will appear to the left of
    /// the cursor and the string on the right is what will appear to the
    /// right of the cursor.
    pub fn readline_with_initial(&mut self, prompt: &str, initial: (&str, &str)) -> Result<String> {
        self.readline_with(prompt, Some(initial))
    }

    fn readline_with(&mut self, prompt: &str, initial: Option<(&str, &str)>) -> Result<String> {
        if self.term.is_unsupported() {
            debug!(target: "rustyline", "unsupported terminal");
            // Write prompt and flush it to stdout
            let mut stdout = io::stdout();
            try!(stdout.write_all(prompt.as_bytes()));
            try!(stdout.flush());

            readline_direct()
        } else if !self.term.is_stdin_tty() {
            debug!(target: "rustyline", "stdin is not a tty");
            // Not a tty: read from file / pipe.
            readline_direct()
        } else {
            readline_raw(prompt, initial, self)
        }
    }

    /// Load the history from the specified file.
    pub fn load_history<P: AsRef<Path> + ?Sized>(&mut self, path: &P) -> Result<()> {
        self.history.load(path)
    }

    /// Save the history in the specified file.
    pub fn save_history<P: AsRef<Path> + ?Sized>(&self, path: &P) -> Result<()> {
        self.history.save(path)
    }

    /// Add a new entry in the history.
    pub fn add_history_entry<S: AsRef<str> + Into<String>>(&mut self, line: S) -> bool {
        self.history.add(line)
    }

    /// Clear history.
    pub fn clear_history(&mut self) {
        self.history.clear()
    }

    /// Return a mutable reference to the history object.
    pub fn history_mut(&mut self) -> &mut History {
        &mut self.history
    }

    /// Return an immutable reference to the history object.
    pub fn history(&self) -> &History {
        &self.history
    }

    /// Register a callback function to be called for tab-completion
    /// or to show hints to the user at the right of the prompt.
    pub fn set_helper(&mut self, helper: Option<H>) {
        self.helper = helper;
    }

    /// Return an immutable reference to the helper.
    pub fn helper(&self) -> Option<&H> {
        self.helper.as_ref()
    }

    /// Bind a sequence to a command.
    pub fn bind_sequence(&mut self, key_seq: KeyPress, cmd: Cmd) -> Option<Cmd> {
        let mut bindings = self.custom_bindings.write().unwrap();
        bindings.insert(key_seq, cmd)
    }

    /// Remove a binding for the given sequence.
    pub fn unbind_sequence(&mut self, key_seq: KeyPress) -> Option<Cmd> {
        let mut bindings = self.custom_bindings.write().unwrap();
        bindings.remove(&key_seq)
    }

    /// ```
    /// let mut rl = rustyline::Editor::<()>::new();
    /// for readline in rl.iter("> ") {
    ///     match readline {
    ///         Ok(line) => {
    ///             println!("Line: {}", line);
    ///         }
    ///         Err(err) => {
    ///             println!("Error: {:?}", err);
    ///             break;
    ///         }
    ///     }
    /// }
    /// ```
    pub fn iter<'a>(&'a mut self, prompt: &'a str) -> Iter<H> {
        Iter {
            editor: self,
            prompt,
        }
    }

    fn reset_kill_ring(&self) {
        let mut kill_ring = self.kill_ring.lock().unwrap();
        kill_ring.reset();
    }
}

impl<H: Helper> fmt::Debug for Editor<H> {
    fn fmt(&self, f: &mut fmt::Formatter) -> fmt::Result {
        f.debug_struct("Editor")
            .field("term", &self.term)
            .field("config", &self.config)
            .finish()
    }
}

/// Edited lines iterator
pub struct Iter<'a, H: Helper>
where
    H: 'a,
{
    editor: &'a mut Editor<H>,
    prompt: &'a str,
}

impl<'a, H: Helper> Iterator for Iter<'a, H> {
    type Item = Result<String>;

    fn next(&mut self) -> Option<Result<String>> {
        let readline = self.editor.readline(self.prompt);
        match readline {
            Ok(l) => Some(Ok(l)),
            Err(error::ReadlineError::Eof) => None,
            e @ Err(_) => Some(e),
        }
    }
}

#[cfg(test)]
#[macro_use]
extern crate assert_matches;
#[cfg(test)]
mod test;<|MERGE_RESOLUTION|>--- conflicted
+++ resolved
@@ -18,31 +18,22 @@
 #![allow(unknown_lints)]
 
 extern crate dirs;
+#[cfg(target_os = "fuchsia")]
+extern crate fuchsia_zircon as zx;
+#[cfg(target_os = "fuchsia")]
+extern crate fuchsia_device;
 extern crate libc;
 #[macro_use]
 extern crate log;
 extern crate memchr;
-#[cfg(unix)]
+#[cfg(all(unix, not(any(target_os = "fuchsia"))))]
 extern crate nix;
 extern crate unicode_segmentation;
 extern crate unicode_width;
-<<<<<<< HEAD
-#[cfg(all(unix, not(any(target_os = "fuchsia"))))]
-extern crate nix;
-#[cfg(windows)]
-extern crate winapi;
-#[cfg(windows)]
-extern crate kernel32;
-#[cfg(target_os = "fuchsia")]
-extern crate fuchsia_zircon as zx;
-#[cfg(target_os = "fuchsia")]
-extern crate fuchsia_device;
-=======
 #[cfg(unix)]
 extern crate utf8parse;
 #[cfg(windows)]
 extern crate winapi;
->>>>>>> 98080d10
 
 pub mod completion;
 pub mod config;
