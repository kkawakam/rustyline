--- conflicted
+++ resolved
@@ -550,11 +550,6 @@
 
 impl Helper for () {}
 
-<<<<<<< HEAD
-impl<'h, H: Helper> Helper for &'h H {}
-
-=======
->>>>>>> 34edadd0
 /// Completion/suggestion context
 pub struct Context<'h> {
     history: &'h dyn History,
