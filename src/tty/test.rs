//! Tests specific definitions
use std::iter::IntoIterator;
use std::slice::Iter;
use std::time::Duration;
use std::vec::IntoIter;

use super::{RawMode, RawReader, Renderer, Term};
use crate::config::{BellStyle, ColorMode, Config, OutputStreamType};
use crate::error::ReadlineError;
use crate::highlight::Highlighter;
use crate::keys::KeyEvent;
use crate::layout::{Layout, Position};
use crate::line_buffer::LineBuffer;
use crate::{Cmd, Result};

pub type KeyMap = ();
pub type Mode = ();

impl RawMode for Mode {
    fn disable_raw_mode(&self) -> Result<()> {
        Ok(())
    }
}

impl<'a> RawReader for Iter<'a, KeyEvent> {
    fn next_key(&mut self, _: bool) -> Result<KeyEvent> {
        match self.next() {
            Some(key) => Ok(*key),
            None => Err(ReadlineError::Eof),
        }
    }

    #[cfg(unix)]
    fn next_char(&mut self) -> Result<char> {
        unimplemented!();
    }

    fn read_pasted_text(&mut self) -> Result<String> {
        unimplemented!()
    }

<<<<<<< HEAD
    fn poll(&mut self, _timeout: Duration) -> Result<bool> {
        Ok(true)
=======
    fn find_binding(&self, _: &KeyEvent) -> Option<Cmd> {
        None
>>>>>>> f8ef8a26
    }
}

impl RawReader for IntoIter<KeyEvent> {
    fn next_key(&mut self, _: bool) -> Result<KeyEvent> {
        match self.next() {
            Some(key) => Ok(key),
            None => Err(ReadlineError::Eof),
        }
    }

    #[cfg(unix)]
    fn next_char(&mut self) -> Result<char> {
        use crate::keys::{KeyCode as K, KeyEvent as E, Modifiers as M};
        match self.next() {
            Some(E(K::Char(c), M::NONE)) => Ok(c),
            None => Err(ReadlineError::Eof),
            _ => unimplemented!(),
        }
    }

    fn read_pasted_text(&mut self) -> Result<String> {
        unimplemented!()
    }

<<<<<<< HEAD
    fn poll(&mut self, _timeout: Duration) -> Result<bool> {
        Ok(true)
=======
    fn find_binding(&self, _: &KeyEvent) -> Option<Cmd> {
        None
>>>>>>> f8ef8a26
    }
}

pub struct Sink {}

impl Sink {
    pub fn new() -> Sink {
        Sink {}
    }
}

impl Renderer for Sink {
    type Reader = IntoIter<KeyEvent>;

    fn move_cursor(&mut self, _: Position, _: Position) -> Result<()> {
        Ok(())
    }

    fn refresh_line(
        &mut self,
        _prompt: &str,
        _line: &LineBuffer,
        _hint: Option<&str>,
        _old_layout: &Layout,
        _new_layout: &Layout,
        _highlighter: Option<&dyn Highlighter>,
    ) -> Result<()> {
        Ok(())
    }

    fn calculate_position(&self, s: &str, orig: Position) -> Position {
        let mut pos = orig;
        pos.col += s.len();
        pos
    }

    fn write_and_flush(&self, _: &[u8]) -> Result<()> {
        Ok(())
    }

    fn beep(&mut self) -> Result<()> {
        Ok(())
    }

    fn clear_screen(&mut self) -> Result<()> {
        Ok(())
    }

    fn sigwinch(&self) -> bool {
        false
    }

    fn update_size(&mut self) {}

    fn get_columns(&self) -> usize {
        80
    }

    fn get_rows(&self) -> usize {
        24
    }

    fn colors_enabled(&self) -> bool {
        false
    }

    fn move_cursor_at_leftmost(&mut self, _: &mut IntoIter<KeyEvent>) -> Result<()> {
        Ok(())
    }
}

pub type Terminal = DummyTerminal;

#[derive(Clone, Debug)]
pub struct DummyTerminal {
    pub keys: Vec<KeyEvent>,
    pub cursor: usize, // cursor position before last command
    pub color_mode: ColorMode,
    pub bell_style: BellStyle,
}

impl Term for DummyTerminal {
    type KeyMap = KeyMap;
    type Mode = Mode;
    type Reader = IntoIter<KeyEvent>;
    type Writer = Sink;

    fn new(
        color_mode: ColorMode,
        _stream: OutputStreamType,
        _tab_stop: usize,
        bell_style: BellStyle,
        _enable_bracketed_paste: bool,
    ) -> DummyTerminal {
        DummyTerminal {
            keys: Vec::new(),
            cursor: 0,
            color_mode,
            bell_style,
        }
    }

    // Init checks:

    #[cfg(not(target_arch = "wasm32"))]
    fn is_unsupported(&self) -> bool {
        false
    }

    #[cfg(target_arch = "wasm32")]
    fn is_unsupported(&self) -> bool {
        true
    }

    fn is_stdin_tty(&self) -> bool {
        true
    }

    fn is_output_tty(&self) -> bool {
        false
    }

    // Interactive loop:

    fn enable_raw_mode(&mut self) -> Result<(Mode, KeyMap)> {
        Ok(((), ()))
    }

    fn create_reader(&self, _: &Config, _: KeyMap) -> Result<Self::Reader> {
        Ok(self.keys.clone().into_iter())
    }

    fn create_writer(&self) -> Sink {
        Sink::new()
    }
}

#[cfg(unix)]
pub fn suspend() -> Result<()> {
    Ok(())
}<|MERGE_RESOLUTION|>--- conflicted
+++ resolved
@@ -39,13 +39,12 @@
         unimplemented!()
     }
 
-<<<<<<< HEAD
+    fn find_binding(&self, _: &KeyEvent) -> Option<Cmd> {
+        None
+    }
+
     fn poll(&mut self, _timeout: Duration) -> Result<bool> {
         Ok(true)
-=======
-    fn find_binding(&self, _: &KeyEvent) -> Option<Cmd> {
-        None
->>>>>>> f8ef8a26
     }
 }
 
@@ -71,13 +70,12 @@
         unimplemented!()
     }
 
-<<<<<<< HEAD
+    fn find_binding(&self, _: &KeyEvent) -> Option<Cmd> {
+        None
+    }
+
     fn poll(&mut self, _timeout: Duration) -> Result<bool> {
         Ok(true)
-=======
-    fn find_binding(&self, _: &KeyEvent) -> Option<Cmd> {
-        None
->>>>>>> f8ef8a26
     }
 }
 
