--- conflicted
+++ resolved
@@ -49,13 +49,12 @@
         None
     }
 
-<<<<<<< HEAD
+    fn unbuffer(self) -> Option<Buffer> {
+        None
+    }
+
     fn poll(&mut self, _timeout: Duration) -> Result<bool> {
         Ok(true)
-=======
-    fn unbuffer(self) -> Option<Buffer> {
-        None
->>>>>>> fcbca98c
     }
 }
 
@@ -91,13 +90,12 @@
         None
     }
 
-<<<<<<< HEAD
+    fn unbuffer(self) -> Option<Buffer> {
+        None
+    }
+
     fn poll(&mut self, _timeout: Duration) -> Result<bool> {
         Ok(true)
-=======
-    fn unbuffer(self) -> Option<Buffer> {
-        None
->>>>>>> fcbca98c
     }
 }
 
