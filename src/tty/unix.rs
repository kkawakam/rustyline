--- conflicted
+++ resolved
@@ -8,12 +8,8 @@
 use std::os::unix::net::UnixStream;
 use std::sync::atomic::{AtomicBool, Ordering};
 use std::sync::mpsc::{self, SyncSender};
-<<<<<<< HEAD
-use std::sync::{self, Arc, Mutex};
+use std::sync::{Arc, Mutex};
 use std::time::Duration;
-=======
-use std::sync::{Arc, Mutex};
->>>>>>> 46a6766c
 
 use log::{debug, warn};
 use nix::errno::Errno;
@@ -685,11 +681,7 @@
         })
     }
 
-<<<<<<< HEAD
-    fn poll_input(&mut self, timeout_ms: i32) -> ::nix::Result<i32> {
-=======
-    fn poll(&mut self, timeout_ms: i32) -> Result<i32> {
->>>>>>> 46a6766c
+    fn poll_input(&mut self, timeout_ms: i32) -> Result<i32> {
         let n = self.tty_in.buffer().len();
         if n > 0 {
             return Ok(n as i32);
@@ -852,9 +844,8 @@
     }
 
     fn poll(&mut self, timeout: Duration) -> Result<bool> {
-        Ok(self
-            .poll_input(i32::try_from(timeout.as_millis()).expect("invalid timeout"))
-            .map(|i| i != 0)?)
+        self.poll_input(i32::try_from(timeout.as_millis()).expect("invalid timeout"))
+            .map(|i| i != 0)
     }
 }
 
