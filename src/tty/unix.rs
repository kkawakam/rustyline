--- conflicted
+++ resolved
@@ -1,21 +1,14 @@
 //! Unix specific definitions
 use std::cmp;
-<<<<<<< HEAD
+use std::collections::HashMap;
 use std::convert::TryFrom;
-use std::io::{self, ErrorKind, Read, Write};
-use std::os::unix::io::{AsRawFd, RawFd};
-use std::sync;
-use std::sync::atomic::{AtomicBool, Ordering};
-use std::time::Duration;
-=======
-use std::collections::HashMap;
 use std::fs::{File, OpenOptions};
 use std::io::{self, BufReader, ErrorKind, Read, Write};
 use std::os::unix::io::{AsRawFd, IntoRawFd, RawFd};
 use std::sync::atomic::{AtomicBool, Ordering};
 use std::sync::mpsc::{self, SyncSender};
 use std::sync::{self, Arc, Mutex};
->>>>>>> 32933228
+use std::time::Duration;
 
 use log::{debug, warn};
 use nix::errno::Errno;
@@ -664,13 +657,8 @@
         })
     }
 
-<<<<<<< HEAD
     fn poll_input(&mut self, timeout_ms: i32) -> ::nix::Result<i32> {
-        let n = self.stdin.buf_len();
-=======
-    fn poll(&mut self, timeout_ms: i32) -> ::nix::Result<i32> {
         let n = self.tty_in.buffer().len();
->>>>>>> 32933228
         if n > 0 {
             return Ok(n as i32);
         }
