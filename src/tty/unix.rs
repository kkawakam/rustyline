//! Unix specific definitions
use std::cmp;
use std::convert::TryFrom;
use std::io::{self, ErrorKind, Read, Write};
use std::os::unix::io::{AsRawFd, RawFd};
use std::sync;
use std::sync::atomic::{AtomicBool, Ordering};
use std::time::Duration;

use buf_redux::BufReader;
use log::{debug, warn};
use nix::poll::{self, PollFlags};
use nix::sys::signal;
use nix::sys::termios;
use nix::sys::termios::{SetArg, SpecialCharacterIndices as SCI, Termios};
use unicode_segmentation::UnicodeSegmentation;
use utf8parse::{Parser, Receiver};

use super::{width, RawMode, RawReader, Renderer, Term};
use crate::config::{BellStyle, ColorMode, Config, OutputStreamType};
use crate::highlight::Highlighter;
use crate::keys::{KeyCode as K, KeyEvent, KeyEvent as E, Modifiers as M};
use crate::layout::{Layout, Position};
use crate::line_buffer::LineBuffer;
use crate::{error, Cmd, Result};
use std::collections::HashMap;

const STDIN_FILENO: RawFd = libc::STDIN_FILENO;

/// Unsupported Terminals that don't support RAW mode
const UNSUPPORTED_TERM: [&str; 3] = ["dumb", "cons25", "emacs"];

const BRACKETED_PASTE_ON: &[u8] = b"\x1b[?2004h";
const BRACKETED_PASTE_OFF: &[u8] = b"\x1b[?2004l";

impl AsRawFd for OutputStreamType {
    fn as_raw_fd(&self) -> RawFd {
        match self {
            OutputStreamType::Stdout => libc::STDOUT_FILENO,
            OutputStreamType::Stderr => libc::STDERR_FILENO,
        }
    }
}

nix::ioctl_read_bad!(win_size, libc::TIOCGWINSZ, libc::winsize);

#[allow(clippy::useless_conversion)]
fn get_win_size<T: AsRawFd + ?Sized>(fileno: &T) -> (usize, usize) {
    use std::mem::zeroed;

    if cfg!(test) {
        return (80, 24);
    }

    unsafe {
        let mut size: libc::winsize = zeroed();
        match win_size(fileno.as_raw_fd(), &mut size) {
            Ok(0) => {
                // In linux pseudo-terminals are created with dimensions of
                // zero. If host application didn't initialize the correct
                // size before start we treat zero size as 80 columns and
                // infinite rows
                let cols = if size.ws_col == 0 {
                    80
                } else {
                    size.ws_col as usize
                };
                let rows = if size.ws_row == 0 {
                    usize::MAX
                } else {
                    size.ws_row as usize
                };
                (cols, rows)
            }
            _ => (80, 24),
        }
    }
}

/// Check TERM environment variable to see if current term is in our
/// unsupported list
fn is_unsupported_term() -> bool {
    match std::env::var("TERM") {
        Ok(term) => {
            for iter in &UNSUPPORTED_TERM {
                if (*iter).eq_ignore_ascii_case(&term) {
                    return true;
                }
            }
            false
        }
        Err(_) => false,
    }
}

/// Return whether or not STDIN, STDOUT or STDERR is a TTY
fn is_a_tty(fd: RawFd) -> bool {
    unsafe { libc::isatty(fd) != 0 }
}

pub type PosixKeyMap = HashMap<KeyEvent, Cmd>;
#[cfg(not(test))]
pub type KeyMap = PosixKeyMap;

#[must_use = "You must restore default mode (disable_raw_mode)"]
pub struct PosixMode {
    termios: termios::Termios,
    out: Option<OutputStreamType>,
}

#[cfg(not(test))]
pub type Mode = PosixMode;

impl RawMode for PosixMode {
    /// Disable RAW mode for the terminal.
    fn disable_raw_mode(&self) -> Result<()> {
        termios::tcsetattr(STDIN_FILENO, SetArg::TCSADRAIN, &self.termios)?;
        // disable bracketed paste
        if let Some(out) = self.out {
            write_and_flush(out, BRACKETED_PASTE_OFF)?;
        }
        Ok(())
    }
}

// Rust std::io::Stdin is buffered with no way to know if bytes are available.
// So we use low-level stuff instead...
struct StdinRaw {}

impl Read for StdinRaw {
    fn read(&mut self, buf: &mut [u8]) -> io::Result<usize> {
        loop {
            let res = unsafe {
                libc::read(
                    STDIN_FILENO,
                    buf.as_mut_ptr() as *mut libc::c_void,
                    buf.len() as libc::size_t,
                )
            };
            if res == -1 {
                let error = io::Error::last_os_error();
                if error.kind() != ErrorKind::Interrupted || SIGWINCH.load(Ordering::Relaxed) {
                    return Err(error);
                }
            } else {
                #[allow(clippy::cast_sign_loss)]
                return Ok(res as usize);
            }
        }
    }
}

/// Console input reader
pub struct PosixRawReader {
    stdin: BufReader<StdinRaw>,
    timeout_ms: i32,
    buf: [u8; 1],
    parser: Parser,
    receiver: Utf8,
    key_map: PosixKeyMap,
}

struct Utf8 {
    c: Option<char>,
    valid: bool,
}

const UP: char = 'A'; // kcuu1, kUP*
const DOWN: char = 'B'; // kcud1, kDN*
const RIGHT: char = 'C'; // kcuf1, kRIT*
const LEFT: char = 'D'; // kcub1, kLFT*
const END: char = 'F'; // kend*
const HOME: char = 'H'; // khom*
const INSERT: char = '2'; // kic*
const DELETE: char = '3'; // kdch1, kDC*
const PAGE_UP: char = '5'; // kpp, kPRV*
const PAGE_DOWN: char = '6'; // knp, kNXT*

const RXVT_HOME: char = '7';
const RXVT_END: char = '8';

const SHIFT: char = '2';
const ALT: char = '3';
const ALT_SHIFT: char = '4';
const CTRL: char = '5';
const CTRL_SHIFT: char = '6';
const CTRL_ALT: char = '7';
const CTRL_ALT_SHIFT: char = '8';

const RXVT_SHIFT: char = '$';
const RXVT_CTRL: char = '\x1e';
const RXVT_CTRL_SHIFT: char = '@';

impl PosixRawReader {
    fn new(config: &Config, key_map: PosixKeyMap) -> Self {
        Self {
            stdin: BufReader::with_capacity(1024, StdinRaw {}),
            timeout_ms: config.keyseq_timeout(),
            buf: [0; 1],
            parser: Parser::new(),
            receiver: Utf8 {
                c: None,
                valid: true,
            },
            key_map,
        }
    }

    /// Handle \E <seq1> sequences
    // https://invisible-island.net/xterm/xterm-function-keys.html
    fn escape_sequence(&mut self) -> Result<KeyEvent> {
        self._do_escape_sequence(true)
    }

    /// Don't call directly, call `PosixRawReader::escape_sequence` instead
    fn _do_escape_sequence(&mut self, allow_recurse: bool) -> Result<KeyEvent> {
        // Read the next byte representing the escape sequence.
        let seq1 = self.next_char()?;
        if seq1 == '[' {
            // \E[ sequences. (CSI)
            self.escape_csi()
        } else if seq1 == 'O' {
            // xterm
            // \EO sequences. (SS3)
            self.escape_o()
        } else if seq1 == '\x1b' {
            // \E\E — used by rxvt, iTerm (under default config), etc.
            // ```
            // \E\E[A => Alt-Up
            // \E\E[B => Alt-Down
            // \E\E[C => Alt-Right
            // \E\E[D => Alt-Left
            // ```
            //
            // In general this more or less works just adding ALT to an existing
            // key, but has a wrinkle in that `ESC ESC` without anything
            // following should be interpreted as the the escape key.
            //
            // We handle this by polling to see if there's anything coming
            // within our timeout, and if so, recursing once, but adding alt to
            // what we read.
            if !allow_recurse {
                return Ok(E::ESC);
            }
            let timeout = if self.timeout_ms < 0 {
                100
            } else {
                self.timeout_ms
            };
            match self.poll_input(timeout) {
                // Ignore poll errors, it's very likely we'll pick them up on
                // the next read anyway.
                Ok(0) | Err(_) => Ok(E::ESC),
                Ok(n) => {
                    debug_assert!(n > 0, "{}", n);
                    // recurse, and add the alt modifier.
                    let E(k, m) = self._do_escape_sequence(false)?;
                    Ok(E(k, m | M::ALT))
                }
            }
        } else {
            Ok(E::alt(seq1))
        }
    }

    /// Handle \E[ <seq2> escape sequences
    fn escape_csi(&mut self) -> Result<KeyEvent> {
        let seq2 = self.next_char()?;
        if seq2.is_digit(10) {
            match seq2 {
                '0' | '9' => {
                    debug!(target: "rustyline", "unsupported esc sequence: \\E[{:?}", seq2);
                    Ok(E(K::UnknownEscSeq, M::NONE))
                }
                _ => {
                    // Extended escape, read additional byte.
                    self.extended_escape(seq2)
                }
            }
        } else if seq2 == '[' {
            let seq3 = self.next_char()?;
            // Linux console
            Ok(match seq3 {
                'A' => E(K::F(1), M::NONE),
                'B' => E(K::F(2), M::NONE),
                'C' => E(K::F(3), M::NONE),
                'D' => E(K::F(4), M::NONE),
                'E' => E(K::F(5), M::NONE),
                _ => {
                    debug!(target: "rustyline", "unsupported esc sequence: \\E[[{:?}", seq3);
                    E(K::UnknownEscSeq, M::NONE)
                }
            })
        } else {
            // ANSI
            Ok(match seq2 {
                UP => E(K::Up, M::NONE),
                DOWN => E(K::Down, M::NONE),
                RIGHT => E(K::Right, M::NONE),
                LEFT => E(K::Left, M::NONE),
                //'E' => E(K::, M::), // Ignore
                END => E(K::End, M::NONE),
                //'G' => E(K::, M::), // Ignore
                HOME => E(K::Home, M::NONE), // khome
                //'J' => E(K::, M::), // clr_eos
                //'K' => E(K::, M::), // clr_eol
                //'L' => E(K::, M::), // il1
                //'M' => E(K::, M::), // kmous
                //'P' => E(K::Delete, M::NONE), // dch1
                'Z' => E(K::BackTab, M::NONE),
                'a' => E(K::Up, M::SHIFT),    // rxvt: kind or kUP
                'b' => E(K::Down, M::SHIFT),  // rxvt: kri or kDN
                'c' => E(K::Right, M::SHIFT), // rxvt
                'd' => E(K::Left, M::SHIFT),  // rxvt
                _ => {
                    debug!(target: "rustyline", "unsupported esc sequence: \\E[{:?}", seq2);
                    E(K::UnknownEscSeq, M::NONE)
                }
            })
        }
    }

    /// Handle \E[ <seq2:digit> escape sequences
    #[allow(clippy::cognitive_complexity)]
    fn extended_escape(&mut self, seq2: char) -> Result<KeyEvent> {
        let seq3 = self.next_char()?;
        if seq3 == '~' {
            Ok(match seq2 {
                '1' | RXVT_HOME => E(K::Home, M::NONE), // tmux, xrvt
                INSERT => E(K::Insert, M::NONE),
                DELETE => E(K::Delete, M::NONE),
                '4' | RXVT_END => E(K::End, M::NONE), // tmux, xrvt
                PAGE_UP => E(K::PageUp, M::NONE),
                PAGE_DOWN => E(K::PageDown, M::NONE),
                _ => {
                    debug!(target: "rustyline",
                           "unsupported esc sequence: \\E[{}~", seq2);
                    E(K::UnknownEscSeq, M::NONE)
                }
            })
        } else if seq3.is_digit(10) {
            let seq4 = self.next_char()?;
            if seq4 == '~' {
                Ok(match (seq2, seq3) {
                    ('1', '1') => E(K::F(1), M::NONE),  // rxvt-unicode
                    ('1', '2') => E(K::F(2), M::NONE),  // rxvt-unicode
                    ('1', '3') => E(K::F(3), M::NONE),  // rxvt-unicode
                    ('1', '4') => E(K::F(4), M::NONE),  // rxvt-unicode
                    ('1', '5') => E(K::F(5), M::NONE),  // kf5
                    ('1', '7') => E(K::F(6), M::NONE),  // kf6
                    ('1', '8') => E(K::F(7), M::NONE),  // kf7
                    ('1', '9') => E(K::F(8), M::NONE),  // kf8
                    ('2', '0') => E(K::F(9), M::NONE),  // kf9
                    ('2', '1') => E(K::F(10), M::NONE), // kf10
                    ('2', '3') => E(K::F(11), M::NONE), // kf11
                    ('2', '4') => E(K::F(12), M::NONE), // kf12
                    //('6', '2') => KeyCode::ScrollUp,
                    //('6', '3') => KeyCode::ScrollDown,
                    _ => {
                        debug!(target: "rustyline",
                               "unsupported esc sequence: \\E[{}{}~", seq2, seq3);
                        E(K::UnknownEscSeq, M::NONE)
                    }
                })
            } else if seq4 == ';' {
                let seq5 = self.next_char()?;
                if seq5.is_digit(10) {
                    let seq6 = self.next_char()?;
                    if seq6.is_digit(10) {
                        self.next_char()?; // 'R' expected
                        Ok(E(K::UnknownEscSeq, M::NONE))
                    } else if seq6 == 'R' {
                        Ok(E(K::UnknownEscSeq, M::NONE))
                    } else if seq6 == '~' {
                        Ok(match (seq2, seq3, seq5) {
                            ('1', '5', CTRL) => E(K::F(5), M::CTRL),
                            //('1', '5', '6') => E(K::F(17), M::CTRL),
                            ('1', '7', CTRL) => E(K::F(6), M::CTRL),
                            //('1', '7', '6') => E(K::F(18), M::CTRL),
                            ('1', '8', CTRL) => E(K::F(7), M::CTRL),
                            ('1', '9', CTRL) => E(K::F(8), M::CTRL),
                            //('1', '9', '6') => E(K::F(19), M::CTRL),
                            ('2', '0', CTRL) => E(K::F(9), M::CTRL),
                            //('2', '0', '6') => E(K::F(21), M::CTRL),
                            ('2', '1', CTRL) => E(K::F(10), M::CTRL),
                            //('2', '1', '6') => E(K::F(22), M::CTRL),
                            ('2', '3', CTRL) => E(K::F(11), M::CTRL),
                            //('2', '3', '6') => E(K::F(23), M::CTRL),
                            ('2', '4', CTRL) => E(K::F(12), M::CTRL),
                            //('2', '4', '6') => E(K::F(24), M::CTRL),
                            _ => {
                                debug!(target: "rustyline",
                                       "unsupported esc sequence: \\E[{}{};{}~", seq2, seq3, seq5);
                                E(K::UnknownEscSeq, M::NONE)
                            }
                        })
                    } else {
                        debug!(target: "rustyline",
                               "unsupported esc sequence: \\E[{}{};{}{}", seq2, seq3, seq5, seq6);
                        Ok(E(K::UnknownEscSeq, M::NONE))
                    }
                } else {
                    debug!(target: "rustyline",
                           "unsupported esc sequence: \\E[{}{};{:?}", seq2, seq3, seq5);
                    Ok(E(K::UnknownEscSeq, M::NONE))
                }
            } else if seq4.is_digit(10) {
                let seq5 = self.next_char()?;
                if seq5 == '~' {
                    Ok(match (seq2, seq3, seq4) {
                        ('2', '0', '0') => E(K::BracketedPasteStart, M::NONE),
                        ('2', '0', '1') => E(K::BracketedPasteEnd, M::NONE),
                        _ => {
                            debug!(target: "rustyline",
                                   "unsupported esc sequence: \\E[{}{}{}~", seq2, seq3, seq4);
                            E(K::UnknownEscSeq, M::NONE)
                        }
                    })
                } else {
                    debug!(target: "rustyline",
                           "unsupported esc sequence: \\E[{}{}{}{}", seq2, seq3, seq4, seq5);
                    Ok(E(K::UnknownEscSeq, M::NONE))
                }
            } else {
                debug!(target: "rustyline",
                       "unsupported esc sequence: \\E[{}{}{:?}", seq2, seq3, seq4);
                Ok(E(K::UnknownEscSeq, M::NONE))
            }
        } else if seq3 == ';' {
            let seq4 = self.next_char()?;
            if seq4.is_digit(10) {
                let seq5 = self.next_char()?;
                if seq5.is_digit(10) {
                    self.next_char()?; // 'R' expected
                                       //('1', '0', UP) => E(K::, M::), // Alt + Shift + Up
                    Ok(E(K::UnknownEscSeq, M::NONE))
                } else if seq2 == '1' {
                    Ok(match (seq4, seq5) {
                        (SHIFT, UP) => E(K::Up, M::SHIFT),     // ~ key_sr
                        (SHIFT, DOWN) => E(K::Down, M::SHIFT), // ~ key_sf
                        (SHIFT, RIGHT) => E(K::Right, M::SHIFT),
                        (SHIFT, LEFT) => E(K::Left, M::SHIFT),
                        (SHIFT, END) => E(K::End, M::SHIFT), // kEND
                        (SHIFT, HOME) => E(K::Home, M::SHIFT), // kHOM
                        //('2', 'P') => E(K::F(13), M::NONE),
                        //('2', 'Q') => E(K::F(14), M::NONE),
                        //('2', 'S') => E(K::F(16), M::NONE),
                        (ALT, UP) => E(K::Up, M::ALT),
                        (ALT, DOWN) => E(K::Down, M::ALT),
                        (ALT, RIGHT) => E(K::Right, M::ALT),
                        (ALT, LEFT) => E(K::Left, M::ALT),
                        (ALT, END) => E(K::End, M::ALT),
                        (ALT, HOME) => E(K::Home, M::ALT),
                        (ALT_SHIFT, UP) => E(K::Up, M::ALT_SHIFT),
                        (ALT_SHIFT, DOWN) => E(K::Down, M::ALT_SHIFT),
                        (ALT_SHIFT, RIGHT) => E(K::Right, M::ALT_SHIFT),
                        (ALT_SHIFT, LEFT) => E(K::Left, M::ALT_SHIFT),
                        (ALT_SHIFT, END) => E(K::End, M::ALT_SHIFT),
                        (ALT_SHIFT, HOME) => E(K::Home, M::ALT_SHIFT),
                        (CTRL, UP) => E(K::Up, M::CTRL),
                        (CTRL, DOWN) => E(K::Down, M::CTRL),
                        (CTRL, RIGHT) => E(K::Right, M::CTRL),
                        (CTRL, LEFT) => E(K::Left, M::CTRL),
                        (CTRL, END) => E(K::End, M::CTRL),
                        (CTRL, HOME) => E(K::Home, M::CTRL),
                        (CTRL, 'P') => E(K::F(1), M::CTRL),
                        (CTRL, 'Q') => E(K::F(2), M::CTRL),
                        (CTRL, 'S') => E(K::F(4), M::CTRL),
                        (CTRL, 'p') => E(K::Char('0'), M::CTRL),
                        (CTRL, 'q') => E(K::Char('1'), M::CTRL),
                        (CTRL, 'r') => E(K::Char('2'), M::CTRL),
                        (CTRL, 's') => E(K::Char('3'), M::CTRL),
                        (CTRL, 't') => E(K::Char('4'), M::CTRL),
                        (CTRL, 'u') => E(K::Char('5'), M::CTRL),
                        (CTRL, 'v') => E(K::Char('6'), M::CTRL),
                        (CTRL, 'w') => E(K::Char('7'), M::CTRL),
                        (CTRL, 'x') => E(K::Char('8'), M::CTRL),
                        (CTRL, 'y') => E(K::Char('9'), M::CTRL),
                        (CTRL_SHIFT, UP) => E(K::Up, M::CTRL_SHIFT),
                        (CTRL_SHIFT, DOWN) => E(K::Down, M::CTRL_SHIFT),
                        (CTRL_SHIFT, RIGHT) => E(K::Right, M::CTRL_SHIFT),
                        (CTRL_SHIFT, LEFT) => E(K::Left, M::CTRL_SHIFT),
                        (CTRL_SHIFT, END) => E(K::End, M::CTRL_SHIFT),
                        (CTRL_SHIFT, HOME) => E(K::Home, M::CTRL_SHIFT),
                        //('6', 'P') => E(K::F(13), M::CTRL),
                        //('6', 'Q') => E(K::F(14), M::CTRL),
                        //('6', 'S') => E(K::F(16), M::CTRL),
                        (CTRL_SHIFT, 'p') => E(K::Char('0'), M::CTRL_SHIFT),
                        (CTRL_SHIFT, 'q') => E(K::Char('1'), M::CTRL_SHIFT),
                        (CTRL_SHIFT, 'r') => E(K::Char('2'), M::CTRL_SHIFT),
                        (CTRL_SHIFT, 's') => E(K::Char('3'), M::CTRL_SHIFT),
                        (CTRL_SHIFT, 't') => E(K::Char('4'), M::CTRL_SHIFT),
                        (CTRL_SHIFT, 'u') => E(K::Char('5'), M::CTRL_SHIFT),
                        (CTRL_SHIFT, 'v') => E(K::Char('6'), M::CTRL_SHIFT),
                        (CTRL_SHIFT, 'w') => E(K::Char('7'), M::CTRL_SHIFT),
                        (CTRL_SHIFT, 'x') => E(K::Char('8'), M::CTRL_SHIFT),
                        (CTRL_SHIFT, 'y') => E(K::Char('9'), M::CTRL_SHIFT),
                        (CTRL_ALT, UP) => E(K::Up, M::CTRL_ALT),
                        (CTRL_ALT, DOWN) => E(K::Down, M::CTRL_ALT),
                        (CTRL_ALT, RIGHT) => E(K::Right, M::CTRL_ALT),
                        (CTRL_ALT, LEFT) => E(K::Left, M::CTRL_ALT),
                        (CTRL_ALT, END) => E(K::End, M::CTRL_ALT),
                        (CTRL_ALT, HOME) => E(K::Home, M::CTRL_ALT),
                        (CTRL_ALT, 'p') => E(K::Char('0'), M::CTRL_ALT),
                        (CTRL_ALT, 'q') => E(K::Char('1'), M::CTRL_ALT),
                        (CTRL_ALT, 'r') => E(K::Char('2'), M::CTRL_ALT),
                        (CTRL_ALT, 's') => E(K::Char('3'), M::CTRL_ALT),
                        (CTRL_ALT, 't') => E(K::Char('4'), M::CTRL_ALT),
                        (CTRL_ALT, 'u') => E(K::Char('5'), M::CTRL_ALT),
                        (CTRL_ALT, 'v') => E(K::Char('6'), M::CTRL_ALT),
                        (CTRL_ALT, 'w') => E(K::Char('7'), M::CTRL_ALT),
                        (CTRL_ALT, 'x') => E(K::Char('8'), M::CTRL_ALT),
                        (CTRL_ALT, 'y') => E(K::Char('9'), M::CTRL_ALT),
                        (CTRL_ALT_SHIFT, UP) => E(K::Up, M::CTRL_ALT_SHIFT),
                        (CTRL_ALT_SHIFT, DOWN) => E(K::Down, M::CTRL_ALT_SHIFT),
                        (CTRL_ALT_SHIFT, RIGHT) => E(K::Right, M::CTRL_ALT_SHIFT),
                        (CTRL_ALT_SHIFT, LEFT) => E(K::Left, M::CTRL_ALT_SHIFT),
                        (CTRL_ALT_SHIFT, END) => E(K::End, M::CTRL_ALT_SHIFT),
                        (CTRL_ALT_SHIFT, HOME) => E(K::Home, M::CTRL_ALT_SHIFT),
                        (CTRL_ALT_SHIFT, 'p') => E(K::Char('0'), M::CTRL_ALT_SHIFT),
                        (CTRL_ALT_SHIFT, 'q') => E(K::Char('1'), M::CTRL_ALT_SHIFT),
                        (CTRL_ALT_SHIFT, 'r') => E(K::Char('2'), M::CTRL_ALT_SHIFT),
                        (CTRL_ALT_SHIFT, 's') => E(K::Char('3'), M::CTRL_ALT_SHIFT),
                        (CTRL_ALT_SHIFT, 't') => E(K::Char('4'), M::CTRL_ALT_SHIFT),
                        (CTRL_ALT_SHIFT, 'u') => E(K::Char('5'), M::CTRL_ALT_SHIFT),
                        (CTRL_ALT_SHIFT, 'v') => E(K::Char('6'), M::CTRL_ALT_SHIFT),
                        (CTRL_ALT_SHIFT, 'w') => E(K::Char('7'), M::CTRL_ALT_SHIFT),
                        (CTRL_ALT_SHIFT, 'x') => E(K::Char('8'), M::CTRL_ALT_SHIFT),
                        (CTRL_ALT_SHIFT, 'y') => E(K::Char('9'), M::CTRL_ALT_SHIFT),
                        // Meta + arrow on (some?) Macs when using iTerm defaults
                        ('9', UP) => E(K::Up, M::ALT),
                        ('9', DOWN) => E(K::Down, M::ALT),
                        ('9', RIGHT) => E(K::Right, M::ALT),
                        ('9', LEFT) => E(K::Left, M::ALT),
                        _ => {
                            debug!(target: "rustyline",
                                   "unsupported esc sequence: \\E[1;{}{:?}", seq4, seq5);
                            E(K::UnknownEscSeq, M::NONE)
                        }
                    })
                } else if seq5 == '~' {
                    Ok(match (seq2, seq4) {
                        (INSERT, SHIFT) => E(K::Insert, M::SHIFT),
                        (INSERT, ALT) => E(K::Insert, M::ALT),
                        (INSERT, ALT_SHIFT) => E(K::Insert, M::ALT_SHIFT),
                        (INSERT, CTRL) => E(K::Insert, M::CTRL),
                        (INSERT, CTRL_SHIFT) => E(K::Insert, M::CTRL_SHIFT),
                        (INSERT, CTRL_ALT) => E(K::Insert, M::CTRL_ALT),
                        (INSERT, CTRL_ALT_SHIFT) => E(K::Insert, M::CTRL_ALT_SHIFT),
                        (DELETE, SHIFT) => E(K::Delete, M::SHIFT),
                        (DELETE, ALT) => E(K::Delete, M::ALT),
                        (DELETE, ALT_SHIFT) => E(K::Delete, M::ALT_SHIFT),
                        (DELETE, CTRL) => E(K::Delete, M::CTRL),
                        (DELETE, CTRL_SHIFT) => E(K::Delete, M::CTRL_SHIFT),
                        (DELETE, CTRL_ALT) => E(K::Delete, M::CTRL_ALT),
                        (DELETE, CTRL_ALT_SHIFT) => E(K::Delete, M::CTRL_ALT_SHIFT),
                        (PAGE_UP, SHIFT) => E(K::PageUp, M::SHIFT),
                        (PAGE_UP, ALT) => E(K::PageUp, M::ALT),
                        (PAGE_UP, ALT_SHIFT) => E(K::PageUp, M::ALT_SHIFT),
                        (PAGE_UP, CTRL) => E(K::PageUp, M::CTRL),
                        (PAGE_UP, CTRL_SHIFT) => E(K::PageUp, M::CTRL_SHIFT),
                        (PAGE_UP, CTRL_ALT) => E(K::PageUp, M::CTRL_ALT),
                        (PAGE_UP, CTRL_ALT_SHIFT) => E(K::PageUp, M::CTRL_ALT_SHIFT),
                        (PAGE_DOWN, SHIFT) => E(K::PageDown, M::SHIFT),
                        (PAGE_DOWN, ALT) => E(K::PageDown, M::ALT),
                        (PAGE_DOWN, ALT_SHIFT) => E(K::PageDown, M::ALT_SHIFT),
                        (PAGE_DOWN, CTRL) => E(K::PageDown, M::CTRL),
                        (PAGE_DOWN, CTRL_SHIFT) => E(K::PageDown, M::CTRL_SHIFT),
                        (PAGE_DOWN, CTRL_ALT) => E(K::PageDown, M::CTRL_ALT),
                        (PAGE_DOWN, CTRL_ALT_SHIFT) => E(K::PageDown, M::CTRL_ALT_SHIFT),
                        _ => {
                            debug!(target: "rustyline",
                                   "unsupported esc sequence: \\E[{};{:?}~", seq2, seq4);
                            E(K::UnknownEscSeq, M::NONE)
                        }
                    })
                } else {
                    debug!(target: "rustyline",
                           "unsupported esc sequence: \\E[{};{}{:?}", seq2, seq4, seq5);
                    Ok(E(K::UnknownEscSeq, M::NONE))
                }
            } else {
                debug!(target: "rustyline",
                       "unsupported esc sequence: \\E[{};{:?}", seq2, seq4);
                Ok(E(K::UnknownEscSeq, M::NONE))
            }
        } else {
            Ok(match (seq2, seq3) {
                (DELETE, RXVT_CTRL) => E(K::Delete, M::CTRL),
                (DELETE, RXVT_CTRL_SHIFT) => E(K::Delete, M::CTRL_SHIFT),
                (CTRL, UP) => E(K::Up, M::CTRL),
                (CTRL, DOWN) => E(K::Down, M::CTRL),
                (CTRL, RIGHT) => E(K::Right, M::CTRL),
                (CTRL, LEFT) => E(K::Left, M::CTRL),
                (PAGE_UP, RXVT_CTRL) => E(K::PageUp, M::CTRL),
                (PAGE_UP, RXVT_SHIFT) => E(K::PageUp, M::SHIFT),
                (PAGE_UP, RXVT_CTRL_SHIFT) => E(K::PageUp, M::CTRL_SHIFT),
                (PAGE_DOWN, RXVT_CTRL) => E(K::PageDown, M::CTRL),
                (PAGE_DOWN, RXVT_SHIFT) => E(K::PageDown, M::SHIFT),
                (PAGE_DOWN, RXVT_CTRL_SHIFT) => E(K::PageDown, M::CTRL_SHIFT),
                (RXVT_HOME, RXVT_CTRL) => E(K::Home, M::CTRL),
                (RXVT_HOME, RXVT_SHIFT) => E(K::Home, M::SHIFT),
                (RXVT_HOME, RXVT_CTRL_SHIFT) => E(K::Home, M::CTRL_SHIFT),
                (RXVT_END, RXVT_CTRL) => E(K::End, M::CTRL), // kEND5 or kel
                (RXVT_END, RXVT_SHIFT) => E(K::End, M::SHIFT),
                (RXVT_END, RXVT_CTRL_SHIFT) => E(K::End, M::CTRL_SHIFT),
                _ => {
                    debug!(target: "rustyline",
                           "unsupported esc sequence: \\E[{}{:?}", seq2, seq3);
                    E(K::UnknownEscSeq, M::NONE)
                }
            })
        }
    }

    /// Handle \EO <seq2> escape sequences
    fn escape_o(&mut self) -> Result<KeyEvent> {
        let seq2 = self.next_char()?;
        Ok(match seq2 {
            UP => E(K::Up, M::NONE),
            DOWN => E(K::Down, M::NONE),
            RIGHT => E(K::Right, M::NONE),
            LEFT => E(K::Left, M::NONE),
            //'E' => E(K::, M::),// key_b2, kb2
            END => E(K::End, M::NONE),   // kend
            HOME => E(K::Home, M::NONE), // khome
            'M' => E::ENTER,             // kent
            'P' => E(K::F(1), M::NONE),  // kf1
            'Q' => E(K::F(2), M::NONE),  // kf2
            'R' => E(K::F(3), M::NONE),  // kf3
            'S' => E(K::F(4), M::NONE),  // kf4
            'a' => E(K::Up, M::CTRL),
            'b' => E(K::Down, M::CTRL),
            'c' => E(K::Right, M::CTRL), // rxvt
            'd' => E(K::Left, M::CTRL),  // rxvt
            'l' => E(K::F(8), M::NONE),
            't' => E(K::F(5), M::NONE),  // kf5 or kb1
            'u' => E(K::F(6), M::NONE),  // kf6 or kb2
            'v' => E(K::F(7), M::NONE),  // kf7 or kb3
            'w' => E(K::F(9), M::NONE),  // kf9 or ka1
            'x' => E(K::F(10), M::NONE), // kf10 or ka2
            _ => {
                debug!(target: "rustyline", "unsupported esc sequence: \\EO{:?}", seq2);
                E(K::UnknownEscSeq, M::NONE)
            }
        })
    }

<<<<<<< HEAD
    fn poll_input(&mut self, timeout_ms: i32) -> ::nix::Result<i32> {
=======
    fn poll(&mut self, timeout_ms: i32) -> ::nix::Result<i32> {
        let n = self.stdin.buf_len();
        if n > 0 {
            return Ok(n as i32);
        }
>>>>>>> f8ef8a26
        let mut fds = [poll::PollFd::new(STDIN_FILENO, PollFlags::POLLIN)];
        let r = poll::poll(&mut fds, timeout_ms);
        match r {
            Ok(_) => r,
            Err(nix::errno::Errno::EINTR) => {
                if SIGWINCH.load(Ordering::Relaxed) {
                    r
                } else {
                    Ok(0) // Ignore EINTR while polling
                }
            }
            Err(_) => r,
        }
    }
}

impl RawReader for PosixRawReader {
    fn next_key(&mut self, single_esc_abort: bool) -> Result<KeyEvent> {
        let c = self.next_char()?;

        let mut key = KeyEvent::new(c, M::NONE);
        if key == E::ESC {
            if self.stdin.buf_len() > 0 {
                debug!(target: "rustyline", "read buffer {:?}", self.stdin.buffer());
            }
            let timeout_ms = if single_esc_abort && self.timeout_ms == -1 {
                0
            } else {
                self.timeout_ms
            };
            match self.poll_input(timeout_ms) {
                Ok(n) if n == 0 => {
                    // single escape
                }
                Ok(_) => {
                    // escape sequence
                    key = self.escape_sequence()?
                }
                // Err(ref e) if e.kind() == ErrorKind::Interrupted => continue,
                Err(e) => return Err(e.into()),
            }
        }
        debug!(target: "rustyline", "c: {:?} => key: {:?}", c, key);
        Ok(key)
    }

    fn next_char(&mut self) -> Result<char> {
        loop {
            let n = self.stdin.read(&mut self.buf)?;
            if n == 0 {
                return Err(error::ReadlineError::Eof);
            }
            let b = self.buf[0];
            self.parser.advance(&mut self.receiver, b);
            if !self.receiver.valid {
                return Err(error::ReadlineError::Utf8Error);
            } else if let Some(c) = self.receiver.c.take() {
                return Ok(c);
            }
        }
    }

    fn read_pasted_text(&mut self) -> Result<String> {
        let mut buffer = String::new();
        loop {
            match self.next_char()? {
                '\x1b' => {
                    let key = self.escape_sequence()?;
                    if key == E(K::BracketedPasteEnd, M::NONE) {
                        break;
                    } else {
                        continue; // TODO validate
                    }
                }
                c => buffer.push(c),
            };
        }
        let buffer = buffer.replace("\r\n", "\n");
        let buffer = buffer.replace('\r', "\n");
        Ok(buffer)
    }

<<<<<<< HEAD
    fn poll(&mut self, timeout: Duration) -> Result<bool> {
        Ok(self
            .poll_input(i32::try_from(timeout.as_millis()).expect("invalid timeout"))
            .map(|i| i != 0)?)
=======
    fn find_binding(&self, key: &KeyEvent) -> Option<Cmd> {
        let cmd = self.key_map.get(key).cloned();
        if let Some(ref cmd) = cmd {
            debug!(target: "rustyline", "terminal key binding: {:?} => {:?}", key, cmd);
        }
        cmd
>>>>>>> f8ef8a26
    }
}

impl Receiver for Utf8 {
    /// Called whenever a code point is parsed successfully
    fn codepoint(&mut self, c: char) {
        self.c = Some(c);
        self.valid = true;
    }

    /// Called when an invalid_sequence is detected
    fn invalid_sequence(&mut self) {
        self.c = None;
        self.valid = false;
    }
}

/// Console output writer
pub struct PosixRenderer {
    out: OutputStreamType,
    cols: usize, // Number of columns in terminal
    buffer: String,
    tab_stop: usize,
    colors_enabled: bool,
    bell_style: BellStyle,
}

impl PosixRenderer {
    fn new(
        out: OutputStreamType,
        tab_stop: usize,
        colors_enabled: bool,
        bell_style: BellStyle,
    ) -> Self {
        let (cols, _) = get_win_size(&out);
        Self {
            out,
            cols,
            buffer: String::with_capacity(1024),
            tab_stop,
            colors_enabled,
            bell_style,
        }
    }

    fn clear_old_rows(&mut self, layout: &Layout) {
        use std::fmt::Write;
        let current_row = layout.cursor.row;
        let old_rows = layout.end.row;
        // old_rows < cursor_row if the prompt spans multiple lines and if
        // this is the default State.
        let cursor_row_movement = old_rows.saturating_sub(current_row);
        // move the cursor down as required
        if cursor_row_movement > 0 {
            write!(self.buffer, "\x1b[{}B", cursor_row_movement).unwrap();
        }
        // clear old rows
        for _ in 0..old_rows {
            self.buffer.push_str("\r\x1b[0K\x1b[A");
        }
        // clear the line
        self.buffer.push_str("\r\x1b[0K");
    }
}

impl Renderer for PosixRenderer {
    type Reader = PosixRawReader;

    fn move_cursor(&mut self, old: Position, new: Position) -> Result<()> {
        use std::fmt::Write;
        self.buffer.clear();
        let row_ordering = new.row.cmp(&old.row);
        if row_ordering == cmp::Ordering::Greater {
            // move down
            let row_shift = new.row - old.row;
            if row_shift == 1 {
                self.buffer.push_str("\x1b[B");
            } else {
                write!(self.buffer, "\x1b[{}B", row_shift).unwrap();
            }
        } else if row_ordering == cmp::Ordering::Less {
            // move up
            let row_shift = old.row - new.row;
            if row_shift == 1 {
                self.buffer.push_str("\x1b[A");
            } else {
                write!(self.buffer, "\x1b[{}A", row_shift).unwrap();
            }
        }
        let col_ordering = new.col.cmp(&old.col);
        if col_ordering == cmp::Ordering::Greater {
            // move right
            let col_shift = new.col - old.col;
            if col_shift == 1 {
                self.buffer.push_str("\x1b[C");
            } else {
                write!(self.buffer, "\x1b[{}C", col_shift).unwrap();
            }
        } else if col_ordering == cmp::Ordering::Less {
            // move left
            let col_shift = old.col - new.col;
            if col_shift == 1 {
                self.buffer.push_str("\x1b[D");
            } else {
                write!(self.buffer, "\x1b[{}D", col_shift).unwrap();
            }
        }
        self.write_and_flush(self.buffer.as_bytes())
    }

    fn refresh_line(
        &mut self,
        prompt: &str,
        line: &LineBuffer,
        hint: Option<&str>,
        old_layout: &Layout,
        new_layout: &Layout,
        highlighter: Option<&dyn Highlighter>,
    ) -> Result<()> {
        use std::fmt::Write;
        self.buffer.clear();

        let default_prompt = new_layout.default_prompt;
        let cursor = new_layout.cursor;
        let end_pos = new_layout.end;

        self.clear_old_rows(old_layout);

        if let Some(highlighter) = highlighter {
            // display the prompt
            self.buffer
                .push_str(&highlighter.highlight_prompt(prompt, default_prompt));
            // display the input line
            self.buffer
                .push_str(&highlighter.highlight(line, line.pos()));
        } else {
            // display the prompt
            self.buffer.push_str(prompt);
            // display the input line
            self.buffer.push_str(line);
        }
        // display hint
        if let Some(hint) = hint {
            if let Some(highlighter) = highlighter {
                self.buffer.push_str(&highlighter.highlight_hint(hint));
            } else {
                self.buffer.push_str(hint);
            }
        }
        // we have to generate our own newline on line wrap
        if end_pos.col == 0
            && end_pos.row > 0
            && !hint
                .map(|h| h.ends_with('\n'))
                .unwrap_or_else(|| line.ends_with('\n'))
        {
            self.buffer.push('\n');
        }
        // position the cursor
        let new_cursor_row_movement = end_pos.row - cursor.row;
        // move the cursor up as required
        if new_cursor_row_movement > 0 {
            write!(self.buffer, "\x1b[{}A", new_cursor_row_movement).unwrap();
        }
        // position the cursor within the line
        if cursor.col > 0 {
            write!(self.buffer, "\r\x1b[{}C", cursor.col).unwrap();
        } else {
            self.buffer.push('\r');
        }

        self.write_and_flush(self.buffer.as_bytes())?;

        Ok(())
    }

    fn write_and_flush(&self, buf: &[u8]) -> Result<()> {
        write_and_flush(self.out, buf)
    }

    /// Control characters are treated as having zero width.
    /// Characters with 2 column width are correctly handled (not split).
    fn calculate_position(&self, s: &str, orig: Position) -> Position {
        let mut pos = orig;
        let mut esc_seq = 0;
        for c in s.graphemes(true) {
            if c == "\n" {
                pos.row += 1;
                pos.col = 0;
                continue;
            }
            let cw = if c == "\t" {
                self.tab_stop - (pos.col % self.tab_stop)
            } else {
                width(c, &mut esc_seq)
            };
            pos.col += cw;
            if pos.col > self.cols {
                pos.row += 1;
                pos.col = cw;
            }
        }
        if pos.col == self.cols {
            pos.col = 0;
            pos.row += 1;
        }
        pos
    }

    fn beep(&mut self) -> Result<()> {
        match self.bell_style {
            BellStyle::Audible => {
                io::stderr().write_all(b"\x07")?;
                io::stderr().flush()?;
                Ok(())
            }
            _ => Ok(()),
        }
    }

    /// Clear the screen. Used to handle ctrl+l
    fn clear_screen(&mut self) -> Result<()> {
        self.write_and_flush(b"\x1b[H\x1b[2J")
    }

    /// Check if a SIGWINCH signal has been received
    fn sigwinch(&self) -> bool {
        SIGWINCH
            .compare_exchange(true, false, Ordering::SeqCst, Ordering::SeqCst)
            .unwrap_or(false)
    }

    /// Try to update the number of columns in the current terminal,
    fn update_size(&mut self) {
        let (cols, _) = get_win_size(&self.out);
        self.cols = cols;
    }

    fn get_columns(&self) -> usize {
        self.cols
    }

    /// Try to get the number of rows in the current terminal,
    /// or assume 24 if it fails.
    fn get_rows(&self) -> usize {
        let (_, rows) = get_win_size(&self.out);
        rows
    }

    fn colors_enabled(&self) -> bool {
        self.colors_enabled
    }

    fn move_cursor_at_leftmost(&mut self, rdr: &mut PosixRawReader) -> Result<()> {
        if rdr.poll_input(0)? != 0 {
            debug!(target: "rustyline", "cannot request cursor location");
            return Ok(());
        }
        /* Report cursor location */
        self.write_and_flush(b"\x1b[6n")?;
        /* Read the response: ESC [ rows ; cols R */
        if rdr.poll_input(100)? == 0
            || rdr.next_char()? != '\x1b'
            || rdr.next_char()? != '['
            || read_digits_until(rdr, ';')?.is_none()
        {
            warn!(target: "rustyline", "cannot read initial cursor location");
            return Ok(());
        }
        let col = read_digits_until(rdr, 'R')?;
        debug!(target: "rustyline", "initial cursor location: {:?}", col);
        if col != Some(1) {
            self.write_and_flush(b"\n")?;
        }
        Ok(())
    }
}

fn read_digits_until(rdr: &mut PosixRawReader, sep: char) -> Result<Option<u32>> {
    let mut num: u32 = 0;
    loop {
        match rdr.next_char()? {
            digit @ '0'..='9' => {
                num = num
                    .saturating_mul(10)
                    .saturating_add(digit.to_digit(10).unwrap());
                continue;
            }
            c if c == sep => break,
            _ => return Ok(None),
        }
    }
    Ok(Some(num))
}

static SIGWINCH_ONCE: sync::Once = sync::Once::new();
static SIGWINCH: AtomicBool = AtomicBool::new(false);

fn install_sigwinch_handler() {
    SIGWINCH_ONCE.call_once(|| unsafe {
        let sigwinch = signal::SigAction::new(
            signal::SigHandler::Handler(sigwinch_handler),
            signal::SaFlags::empty(),
            signal::SigSet::empty(),
        );
        let _ = signal::sigaction(signal::SIGWINCH, &sigwinch);
    });
}

extern "C" fn sigwinch_handler(_: libc::c_int) {
    SIGWINCH.store(true, Ordering::SeqCst);
    debug!(target: "rustyline", "SIGWINCH");
}

fn map_key(key_map: &mut HashMap<KeyEvent, Cmd>, raw: &Termios, index: SCI, name: &str, cmd: Cmd) {
    let cc = char::from(raw.control_chars[index as usize]);
    let key = KeyEvent::new(cc, M::NONE);
    debug!(target: "rustyline", "{}: {:?}", name, key);
    key_map.insert(key, cmd);
}

#[cfg(not(test))]
pub type Terminal = PosixTerminal;

#[derive(Clone, Debug)]
pub struct PosixTerminal {
    unsupported: bool,
    stdin_isatty: bool,
    stdstream_isatty: bool,
    pub(crate) color_mode: ColorMode,
    stream_type: OutputStreamType,
    tab_stop: usize,
    bell_style: BellStyle,
    enable_bracketed_paste: bool,
}

impl PosixTerminal {
    fn colors_enabled(&self) -> bool {
        match self.color_mode {
            ColorMode::Enabled => self.stdstream_isatty,
            ColorMode::Forced => true,
            ColorMode::Disabled => false,
        }
    }
}

impl Term for PosixTerminal {
    type KeyMap = PosixKeyMap;
    type Mode = PosixMode;
    type Reader = PosixRawReader;
    type Writer = PosixRenderer;

    fn new(
        color_mode: ColorMode,
        stream_type: OutputStreamType,
        tab_stop: usize,
        bell_style: BellStyle,
        enable_bracketed_paste: bool,
    ) -> Self {
        let term = Self {
            unsupported: is_unsupported_term(),
            stdin_isatty: is_a_tty(STDIN_FILENO),
            stdstream_isatty: is_a_tty(stream_type.as_raw_fd()),
            color_mode,
            stream_type,
            tab_stop,
            bell_style,
            enable_bracketed_paste,
        };
        if !term.unsupported && term.stdin_isatty && term.stdstream_isatty {
            install_sigwinch_handler();
        }
        term
    }

    // Init checks:

    /// Check if current terminal can provide a rich line-editing user
    /// interface.
    fn is_unsupported(&self) -> bool {
        self.unsupported
    }

    /// check if stdin is connected to a terminal.
    fn is_stdin_tty(&self) -> bool {
        self.stdin_isatty
    }

    fn is_output_tty(&self) -> bool {
        self.stdstream_isatty
    }

    // Interactive loop:

    fn enable_raw_mode(&mut self) -> Result<(Self::Mode, PosixKeyMap)> {
        use nix::errno::Errno::ENOTTY;
        use nix::sys::termios::{ControlFlags, InputFlags, LocalFlags};
        if !self.stdin_isatty {
            return Err(ENOTTY.into());
        }
        let original_mode = termios::tcgetattr(STDIN_FILENO)?;
        let mut raw = original_mode.clone();
        // disable BREAK interrupt, CR to NL conversion on input,
        // input parity check, strip high bit (bit 8), output flow control
        raw.input_flags &= !(InputFlags::BRKINT
            | InputFlags::ICRNL
            | InputFlags::INPCK
            | InputFlags::ISTRIP
            | InputFlags::IXON);
        // we don't want raw output, it turns newlines into straight line feeds
        // disable all output processing
        // raw.c_oflag = raw.c_oflag & !(OutputFlags::OPOST);

        // character-size mark (8 bits)
        raw.control_flags |= ControlFlags::CS8;
        // disable echoing, canonical mode, extended input processing and signals
        raw.local_flags &=
            !(LocalFlags::ECHO | LocalFlags::ICANON | LocalFlags::IEXTEN | LocalFlags::ISIG);
        raw.control_chars[SCI::VMIN as usize] = 1; // One character-at-a-time input
        raw.control_chars[SCI::VTIME as usize] = 0; // with blocking read

        let mut key_map: HashMap<KeyEvent, Cmd> = HashMap::with_capacity(4);
        map_key(&mut key_map, &raw, SCI::VEOF, "VEOF", Cmd::EndOfFile);
        map_key(&mut key_map, &raw, SCI::VINTR, "VINTR", Cmd::Interrupt);
        map_key(&mut key_map, &raw, SCI::VQUIT, "VQUIT", Cmd::Interrupt);
        map_key(&mut key_map, &raw, SCI::VSUSP, "VSUSP", Cmd::Suspend);

        termios::tcsetattr(STDIN_FILENO, SetArg::TCSADRAIN, &raw)?;

        // enable bracketed paste
        let out = if !self.enable_bracketed_paste {
            None
        } else if let Err(e) = write_and_flush(self.stream_type, BRACKETED_PASTE_ON) {
            debug!(target: "rustyline", "Cannot enable bracketed paste: {}", e);
            None
        } else {
            Some(self.stream_type)
        };
        Ok((
            PosixMode {
                termios: original_mode,
                out,
            },
            key_map,
        ))
    }

    /// Create a RAW reader
    fn create_reader(&self, config: &Config, key_map: PosixKeyMap) -> Result<PosixRawReader> {
        Ok(PosixRawReader::new(config, key_map))
    }

    fn create_writer(&self) -> PosixRenderer {
        PosixRenderer::new(
            self.stream_type,
            self.tab_stop,
            self.colors_enabled(),
            self.bell_style,
        )
    }
}

#[cfg(not(test))]
pub fn suspend() -> Result<()> {
    use nix::unistd::Pid;
    // suspend the whole process group
    signal::kill(Pid::from_raw(0), signal::SIGTSTP)?;
    Ok(())
}

fn write_and_flush(out: OutputStreamType, buf: &[u8]) -> Result<()> {
    match out {
        OutputStreamType::Stdout => {
            io::stdout().write_all(buf)?;
            io::stdout().flush()?;
        }
        OutputStreamType::Stderr => {
            io::stderr().write_all(buf)?;
            io::stderr().flush()?;
        }
    }
    Ok(())
}

#[cfg(test)]
mod test {
    use super::{Position, PosixRenderer, PosixTerminal, Renderer};
    use crate::config::{BellStyle, OutputStreamType};
    use crate::line_buffer::LineBuffer;

    #[test]
    #[ignore]
    fn prompt_with_ansi_escape_codes() {
        let out = PosixRenderer::new(OutputStreamType::Stdout, 4, true, BellStyle::default());
        let pos = out.calculate_position("\x1b[1;32m>>\x1b[0m ", Position::default());
        assert_eq!(3, pos.col);
        assert_eq!(0, pos.row);
    }

    #[test]
    fn test_unsupported_term() {
        ::std::env::set_var("TERM", "xterm");
        assert!(!super::is_unsupported_term());

        ::std::env::set_var("TERM", "dumb");
        assert!(super::is_unsupported_term());
    }

    #[test]
    fn test_send() {
        fn assert_send<T: Send>() {}
        assert_send::<PosixTerminal>();
    }

    #[test]
    fn test_sync() {
        fn assert_sync<T: Sync>() {}
        assert_sync::<PosixTerminal>();
    }

    #[test]
    fn test_line_wrap() {
        let mut out = PosixRenderer::new(OutputStreamType::Stdout, 4, true, BellStyle::default());
        let prompt = "> ";
        let default_prompt = true;
        let prompt_size = out.calculate_position(prompt, Position::default());

        let mut line = LineBuffer::init("", 0, None);
        let old_layout = out.compute_layout(prompt_size, default_prompt, &line, None);
        assert_eq!(Position { col: 2, row: 0 }, old_layout.cursor);
        assert_eq!(old_layout.cursor, old_layout.end);

        assert_eq!(Some(true), line.insert('a', out.cols - prompt_size.col + 1));
        let new_layout = out.compute_layout(prompt_size, default_prompt, &line, None);
        assert_eq!(Position { col: 1, row: 1 }, new_layout.cursor);
        assert_eq!(new_layout.cursor, new_layout.end);
        out.refresh_line(prompt, &line, None, &old_layout, &new_layout, None)
            .unwrap();
        #[rustfmt::skip]
        assert_eq!(
            "\r\u{1b}[0K> aaaaaaaaaaaaaaaaaaaaaaaaaaaaaaaaaaaaaaaaaaaaaaaaaaaaaaaaaaaaaaaaaaaaaaaaaaaaaaa\r\u{1b}[1C",
            out.buffer
        );
    }
}<|MERGE_RESOLUTION|>--- conflicted
+++ resolved
@@ -646,15 +646,11 @@
         })
     }
 
-<<<<<<< HEAD
     fn poll_input(&mut self, timeout_ms: i32) -> ::nix::Result<i32> {
-=======
-    fn poll(&mut self, timeout_ms: i32) -> ::nix::Result<i32> {
         let n = self.stdin.buf_len();
         if n > 0 {
             return Ok(n as i32);
         }
->>>>>>> f8ef8a26
         let mut fds = [poll::PollFd::new(STDIN_FILENO, PollFlags::POLLIN)];
         let r = poll::poll(&mut fds, timeout_ms);
         match r {
@@ -737,19 +733,18 @@
         Ok(buffer)
     }
 
-<<<<<<< HEAD
+    fn find_binding(&self, key: &KeyEvent) -> Option<Cmd> {
+        let cmd = self.key_map.get(key).cloned();
+        if let Some(ref cmd) = cmd {
+            debug!(target: "rustyline", "terminal key binding: {:?} => {:?}", key, cmd);
+        }
+        cmd
+    }
+
     fn poll(&mut self, timeout: Duration) -> Result<bool> {
         Ok(self
             .poll_input(i32::try_from(timeout.as_millis()).expect("invalid timeout"))
             .map(|i| i != 0)?)
-=======
-    fn find_binding(&self, key: &KeyEvent) -> Option<Cmd> {
-        let cmd = self.key_map.get(key).cloned();
-        if let Some(ref cmd) = cmd {
-            debug!(target: "rustyline", "terminal key binding: {:?} => {:?}", key, cmd);
-        }
-        cmd
->>>>>>> f8ef8a26
     }
 }
 
