//! Unix specific definitions
use std::cmp;
use std::collections::HashMap;
use std::fs::{File, OpenOptions};
#[cfg(not(feature = "buffer-redux"))]
use std::io::BufReader;
use std::io::{self, ErrorKind, Read, Write};
use std::os::unix::io::{AsFd, AsRawFd, BorrowedFd, IntoRawFd, RawFd};
use std::os::unix::net::UnixStream;
use std::sync::atomic::{AtomicBool, Ordering};
use std::sync::mpsc::{self, SyncSender};
use std::sync::{Arc, Mutex};

#[cfg(feature = "buffer-redux")]
use buffer_redux::BufReader;
use log::{debug, warn};
use nix::errno::Errno;
use nix::poll::{self, PollFlags, PollTimeout};
use nix::sys::select::{self, FdSet};
#[cfg(not(feature = "termios"))]
use nix::sys::termios::Termios;
use nix::sys::time::TimeValLike;
use nix::unistd::{close, isatty, read, write};
#[cfg(feature = "termios")]
use termios::Termios;
use unicode_segmentation::UnicodeSegmentation;
use utf8parse::{Parser, Receiver};

use super::{width, Event, RawMode, RawReader, Renderer, Term};
use crate::config::{Behavior, BellStyle, ColorMode, Config};
use crate::highlight::Highlighter;
use crate::keys::{KeyCode as K, KeyEvent, KeyEvent as E, Modifiers as M};
use crate::layout::{Layout, Position, Unit};
use crate::line_buffer::LineBuffer;
use crate::{error, Cmd, ReadlineError, Result};

const BRACKETED_PASTE_ON: &str = "\x1b[?2004h";
const BRACKETED_PASTE_OFF: &str = "\x1b[?2004l";

nix::ioctl_read_bad!(win_size, libc::TIOCGWINSZ, libc::winsize);

fn get_win_size(fd: RawFd) -> (Unit, Unit) {
    use std::mem::zeroed;

    if cfg!(test) {
        return (80, 24);
    }

    unsafe {
        let mut size: libc::winsize = zeroed();
        match win_size(fd, &mut size) {
            Ok(0) => {
                // In linux pseudo-terminals are created with dimensions of
                // zero. If host application didn't initialize the correct
                // size before start we treat zero size as 80 columns and
                // infinite rows
                let cols = if size.ws_col == 0 { 80 } else { size.ws_col };
                let rows = if size.ws_row == 0 {
                    Unit::MAX
                } else {
                    size.ws_row
                };
                (cols, rows)
            }
            _ => (80, 24),
        }
    }
}

/// Return whether or not STDIN, STDOUT or STDERR is a TTY
fn is_a_tty(fd: RawFd) -> bool {
    isatty(fd).unwrap_or(false)
}

#[cfg(any(not(feature = "buffer-redux"), test))]
pub type PosixBuffer = ();
#[cfg(all(feature = "buffer-redux", not(test)))]
pub type PosixBuffer = buffer_redux::Buffer;
#[cfg(not(test))]
pub type Buffer = PosixBuffer;

pub type PosixKeyMap = HashMap<KeyEvent, Cmd>;
#[cfg(not(test))]
pub type KeyMap = PosixKeyMap;

#[must_use = "You must restore default mode (disable_raw_mode)"]
pub struct PosixMode {
    termios: Termios,
    tty_in: RawFd,
    tty_out: Option<RawFd>,
    raw_mode: Arc<AtomicBool>,
}

#[cfg(not(test))]
pub type Mode = PosixMode;

impl RawMode for PosixMode {
    /// Disable RAW mode for the terminal.
    fn disable_raw_mode(&self) -> Result<()> {
        termios_::disable_raw_mode(self.tty_in, &self.termios)?;
        // disable bracketed paste
        if let Some(out) = self.tty_out {
            write_all(out, BRACKETED_PASTE_OFF)?;
        }
        self.raw_mode.store(false, Ordering::SeqCst);
        Ok(())
    }
}

// Rust std::io::Stdin is buffered with no way to know if bytes are available.
// So we use low-level stuff instead...
struct TtyIn {
    fd: RawFd,
    sigwinch_pipe: Option<RawFd>,
}

impl Read for TtyIn {
    fn read(&mut self, buf: &mut [u8]) -> io::Result<usize> {
        loop {
            let res = unsafe {
                libc::read(
                    self.fd,
                    buf.as_mut_ptr().cast::<libc::c_void>(),
                    buf.len() as libc::size_t,
                )
            };
            if res == -1 {
                let error = io::Error::last_os_error();
                if error.kind() == ErrorKind::Interrupted && self.sigwinch()? {
                    return Err(io::Error::new(
                        ErrorKind::Interrupted,
                        error::WindowResizedError,
                    ));
                } else if error.kind() != ErrorKind::Interrupted {
                    return Err(error);
                }
            } else {
                #[expect(clippy::cast_sign_loss)]
                return Ok(res as usize);
            }
        }
    }
}

impl TtyIn {
    /// Check if a SIGWINCH signal has been received
    fn sigwinch(&self) -> nix::Result<bool> {
        if let Some(pipe) = self.sigwinch_pipe {
            let mut buf = [0u8; 64];
            match read(pipe, &mut buf) {
                Ok(0) => Ok(false),
                Ok(_) => Ok(true),
                Err(e) if e == Errno::EWOULDBLOCK || e == Errno::EINTR => Ok(false),
                Err(e) => Err(e),
            }
        } else {
            Ok(false)
        }
    }
}

// (native receiver with a selectable file descriptor, actual message receiver)
type PipeReader = Arc<Mutex<(File, mpsc::Receiver<String>)>>;
// (native sender, actual message sender)
type PipeWriter = (Arc<Mutex<File>>, SyncSender<String>);

/// Console input reader
pub struct PosixRawReader {
    tty_in: BufReader<TtyIn>,
    timeout_ms: PollTimeout,
    parser: Parser,
    key_map: PosixKeyMap,
    // external print reader
    pipe_reader: Option<PipeReader>,
    #[cfg(target_os = "macos")]
    is_dev_tty: bool,
}

impl AsFd for PosixRawReader {
    fn as_fd(&self) -> BorrowedFd<'_> {
        let fd = self.tty_in.get_ref().fd;
        unsafe { BorrowedFd::borrow_raw(fd) }
    }
}

struct Utf8 {
    c: Option<char>,
    valid: bool,
}

const UP: char = 'A'; // kcuu1, kUP*
const DOWN: char = 'B'; // kcud1, kDN*
const RIGHT: char = 'C'; // kcuf1, kRIT*
const LEFT: char = 'D'; // kcub1, kLFT*
const END: char = 'F'; // kend*
const HOME: char = 'H'; // khom*
const INSERT: char = '2'; // kic*
const DELETE: char = '3'; // kdch1, kDC*
const PAGE_UP: char = '5'; // kpp, kPRV*
const PAGE_DOWN: char = '6'; // knp, kNXT*

const RXVT_HOME: char = '7';
const RXVT_END: char = '8';

const SHIFT: char = '2';
const ALT: char = '3';
const ALT_SHIFT: char = '4';
const CTRL: char = '5';
const CTRL_SHIFT: char = '6';
const CTRL_ALT: char = '7';
const CTRL_ALT_SHIFT: char = '8';

const RXVT_SHIFT: char = '$';
const RXVT_CTRL: char = '\x1e';
const RXVT_CTRL_SHIFT: char = '@';

impl PosixRawReader {
    fn new(
        fd: RawFd,
        sigwinch_pipe: Option<RawFd>,
        buffer: Option<PosixBuffer>,
        config: &Config,
        key_map: PosixKeyMap,
        pipe_reader: Option<PipeReader>,
        #[cfg(target_os = "macos")] is_dev_tty: bool,
    ) -> Self {
        let inner = TtyIn { fd, sigwinch_pipe };
        #[cfg(any(not(feature = "buffer-redux"), test))]
        let (tty_in, _) = (BufReader::with_capacity(1024, inner), buffer);
        #[cfg(all(feature = "buffer-redux", not(test)))]
        let tty_in = if let Some(buffer) = buffer {
            BufReader::with_buffer(buffer, inner)
        } else {
            BufReader::with_capacity(1024, inner)
        };
        Self {
            tty_in,
            timeout_ms: config.keyseq_timeout().into(),
            parser: Parser::new(),
            key_map,
            pipe_reader,
            #[cfg(target_os = "macos")]
            is_dev_tty,
        }
    }

    /// Handle \E <seq1> sequences
    // https://invisible-island.net/xterm/xterm-function-keys.html
    fn escape_sequence(&mut self) -> Result<KeyEvent> {
        self._do_escape_sequence(true)
    }

    /// Don't call directly, call `PosixRawReader::escape_sequence` instead
    fn _do_escape_sequence(&mut self, allow_recurse: bool) -> Result<KeyEvent> {
        // Read the next byte representing the escape sequence.
        let seq1 = self.next_char()?;
        if seq1 == '[' {
            // \E[ sequences. (CSI)
            self.escape_csi()
        } else if seq1 == 'O' {
            // xterm
            // \EO sequences. (SS3)
            self.escape_o()
        } else if seq1 == '\x1b' {
            // \E\E — used by rxvt, iTerm (under default config), etc.
            // ```
            // \E\E[A => Alt-Up
            // \E\E[B => Alt-Down
            // \E\E[C => Alt-Right
            // \E\E[D => Alt-Left
            // ```
            //
            // In general this more or less works just adding ALT to an existing
            // key, but has a wrinkle in that `ESC ESC` without anything
            // following should be interpreted as the the escape key.
            //
            // We handle this by polling to see if there's anything coming
            // within our timeout, and if so, recursing once, but adding alt to
            // what we read.
            if !allow_recurse {
                return Ok(E::ESC);
            }
            let timeout = if self.timeout_ms.is_none() {
                100u8.into()
            } else {
                self.timeout_ms
            };
            match self.poll(timeout) {
                // Ignore poll errors, it's very likely we'll pick them up on
                // the next read anyway.
                Ok(false) | Err(_) => Ok(E::ESC),
                Ok(true) => {
                    // recurse, and add the alt modifier.
                    let E(k, m) = self._do_escape_sequence(false)?;
                    Ok(E(k, m | M::ALT))
                }
            }
        } else {
            Ok(E::alt(seq1))
        }
    }

    /// Handle \E[ <seq2> escape sequences
    fn escape_csi(&mut self) -> Result<KeyEvent> {
        let seq2 = self.next_char()?;
        if seq2.is_ascii_digit() {
            match seq2 {
                '0' | '9' => {
                    debug!(target: "rustyline", "unsupported esc sequence: \\E[{:?}", seq2);
                    Ok(E(K::UnknownEscSeq, M::NONE))
                }
                _ => {
                    // Extended escape, read additional byte.
                    self.extended_escape(seq2)
                }
            }
        } else if seq2 == '[' {
            let seq3 = self.next_char()?;
            // Linux console
            Ok(match seq3 {
                'A' => E(K::F(1), M::NONE),
                'B' => E(K::F(2), M::NONE),
                'C' => E(K::F(3), M::NONE),
                'D' => E(K::F(4), M::NONE),
                'E' => E(K::F(5), M::NONE),
                _ => {
                    debug!(target: "rustyline", "unsupported esc sequence: \\E[[{:?}", seq3);
                    E(K::UnknownEscSeq, M::NONE)
                }
            })
        } else {
            // ANSI
            Ok(match seq2 {
                UP => E(K::Up, M::NONE),
                DOWN => E(K::Down, M::NONE),
                RIGHT => E(K::Right, M::NONE),
                LEFT => E(K::Left, M::NONE),
                //'E' => E(K::, M::), // Ignore
                END => E(K::End, M::NONE),
                //'G' => E(K::, M::), // Ignore
                HOME => E(K::Home, M::NONE), // khome
                //'J' => E(K::, M::), // clr_eos
                //'K' => E(K::, M::), // clr_eol
                //'L' => E(K::, M::), // il1
                //'M' => E(K::, M::), // kmous
                //'P' => E(K::Delete, M::NONE), // dch1
                'Z' => E(K::BackTab, M::NONE),
                'a' => E(K::Up, M::SHIFT),    // rxvt: kind or kUP
                'b' => E(K::Down, M::SHIFT),  // rxvt: kri or kDN
                'c' => E(K::Right, M::SHIFT), // rxvt
                'd' => E(K::Left, M::SHIFT),  // rxvt
                _ => {
                    debug!(target: "rustyline", "unsupported esc sequence: \\E[{:?}", seq2);
                    E(K::UnknownEscSeq, M::NONE)
                }
            })
        }
    }

    /// Handle \E[ <seq2:digit> escape sequences
    #[expect(clippy::cognitive_complexity)]
    fn extended_escape(&mut self, seq2: char) -> Result<KeyEvent> {
        let seq3 = self.next_char()?;
        if seq3 == '~' {
            Ok(match seq2 {
                '1' | RXVT_HOME => E(K::Home, M::NONE), // tmux, xrvt
                INSERT => E(K::Insert, M::NONE),
                DELETE => E(K::Delete, M::NONE),
                '4' | RXVT_END => E(K::End, M::NONE), // tmux, xrvt
                PAGE_UP => E(K::PageUp, M::NONE),
                PAGE_DOWN => E(K::PageDown, M::NONE),
                _ => {
                    debug!(target: "rustyline",
                           "unsupported esc sequence: \\E[{}~", seq2);
                    E(K::UnknownEscSeq, M::NONE)
                }
            })
        } else if seq3.is_ascii_digit() {
            let seq4 = self.next_char()?;
            if seq4 == '~' {
                Ok(match (seq2, seq3) {
                    ('1', '1') => E(K::F(1), M::NONE),  // rxvt-unicode
                    ('1', '2') => E(K::F(2), M::NONE),  // rxvt-unicode
                    ('1', '3') => E(K::F(3), M::NONE),  // rxvt-unicode
                    ('1', '4') => E(K::F(4), M::NONE),  // rxvt-unicode
                    ('1', '5') => E(K::F(5), M::NONE),  // kf5
                    ('1', '7') => E(K::F(6), M::NONE),  // kf6
                    ('1', '8') => E(K::F(7), M::NONE),  // kf7
                    ('1', '9') => E(K::F(8), M::NONE),  // kf8
                    ('2', '0') => E(K::F(9), M::NONE),  // kf9
                    ('2', '1') => E(K::F(10), M::NONE), // kf10
                    ('2', '3') => E(K::F(11), M::NONE), // kf11
                    ('2', '4') => E(K::F(12), M::NONE), // kf12
                    //('6', '2') => KeyCode::ScrollUp,
                    //('6', '3') => KeyCode::ScrollDown,
                    _ => {
                        debug!(target: "rustyline",
                               "unsupported esc sequence: \\E[{}{}~", seq2, seq3);
                        E(K::UnknownEscSeq, M::NONE)
                    }
                })
            } else if seq4 == ';' {
                let seq5 = self.next_char()?;
                if seq5.is_ascii_digit() {
                    let seq6 = self.next_char()?;
                    if seq6.is_ascii_digit() {
                        self.next_char()?; // 'R' expected
                        Ok(E(K::UnknownEscSeq, M::NONE))
                    } else if seq6 == 'R' {
                        Ok(E(K::UnknownEscSeq, M::NONE))
                    } else if seq6 == '~' {
                        Ok(match (seq2, seq3, seq5) {
                            ('1', '5', CTRL) => E(K::F(5), M::CTRL),
                            //('1', '5', '6') => E(K::F(17), M::CTRL),
                            ('1', '7', CTRL) => E(K::F(6), M::CTRL),
                            //('1', '7', '6') => E(K::F(18), M::CTRL),
                            ('1', '8', CTRL) => E(K::F(7), M::CTRL),
                            ('1', '9', CTRL) => E(K::F(8), M::CTRL),
                            //('1', '9', '6') => E(K::F(19), M::CTRL),
                            ('2', '0', CTRL) => E(K::F(9), M::CTRL),
                            //('2', '0', '6') => E(K::F(21), M::CTRL),
                            ('2', '1', CTRL) => E(K::F(10), M::CTRL),
                            //('2', '1', '6') => E(K::F(22), M::CTRL),
                            ('2', '3', CTRL) => E(K::F(11), M::CTRL),
                            //('2', '3', '6') => E(K::F(23), M::CTRL),
                            ('2', '4', CTRL) => E(K::F(12), M::CTRL),
                            //('2', '4', '6') => E(K::F(24), M::CTRL),
                            _ => {
                                debug!(target: "rustyline",
                                       "unsupported esc sequence: \\E[{}{};{}~", seq2, seq3, seq5);
                                E(K::UnknownEscSeq, M::NONE)
                            }
                        })
                    } else {
                        debug!(target: "rustyline",
                               "unsupported esc sequence: \\E[{}{};{}{}", seq2, seq3, seq5, seq6);
                        Ok(E(K::UnknownEscSeq, M::NONE))
                    }
                } else {
                    debug!(target: "rustyline",
                           "unsupported esc sequence: \\E[{}{};{:?}", seq2, seq3, seq5);
                    Ok(E(K::UnknownEscSeq, M::NONE))
                }
            } else if seq4.is_ascii_digit() {
                let seq5 = self.next_char()?;
                if seq5 == '~' {
                    Ok(match (seq2, seq3, seq4) {
                        ('2', '0', '0') => E(K::BracketedPasteStart, M::NONE),
                        ('2', '0', '1') => E(K::BracketedPasteEnd, M::NONE),
                        _ => {
                            debug!(target: "rustyline",
                                   "unsupported esc sequence: \\E[{}{}{}~", seq2, seq3, seq4);
                            E(K::UnknownEscSeq, M::NONE)
                        }
                    })
                } else {
                    debug!(target: "rustyline",
                           "unsupported esc sequence: \\E[{}{}{}{}", seq2, seq3, seq4, seq5);
                    Ok(E(K::UnknownEscSeq, M::NONE))
                }
            } else {
                debug!(target: "rustyline",
                       "unsupported esc sequence: \\E[{}{}{:?}", seq2, seq3, seq4);
                Ok(E(K::UnknownEscSeq, M::NONE))
            }
        } else if seq3 == ';' {
            let seq4 = self.next_char()?;
            if seq4.is_ascii_digit() {
                let seq5 = self.next_char()?;
                if seq5.is_ascii_digit() {
                    self.next_char()?; // 'R' expected
                                       //('1', '0', UP) => E(K::, M::), // Alt + Shift + Up
                    Ok(E(K::UnknownEscSeq, M::NONE))
                } else if seq2 == '1' {
                    Ok(match (seq4, seq5) {
                        (SHIFT, UP) => E(K::Up, M::SHIFT),     // ~ key_sr
                        (SHIFT, DOWN) => E(K::Down, M::SHIFT), // ~ key_sf
                        (SHIFT, RIGHT) => E(K::Right, M::SHIFT),
                        (SHIFT, LEFT) => E(K::Left, M::SHIFT),
                        (SHIFT, END) => E(K::End, M::SHIFT), // kEND
                        (SHIFT, HOME) => E(K::Home, M::SHIFT), // kHOM
                        //('2', 'P') => E(K::F(13), M::NONE),
                        //('2', 'Q') => E(K::F(14), M::NONE),
                        //('2', 'S') => E(K::F(16), M::NONE),
                        (ALT, UP) => E(K::Up, M::ALT),
                        (ALT, DOWN) => E(K::Down, M::ALT),
                        (ALT, RIGHT) => E(K::Right, M::ALT),
                        (ALT, LEFT) => E(K::Left, M::ALT),
                        (ALT, END) => E(K::End, M::ALT),
                        (ALT, HOME) => E(K::Home, M::ALT),
                        (ALT_SHIFT, UP) => E(K::Up, M::ALT_SHIFT),
                        (ALT_SHIFT, DOWN) => E(K::Down, M::ALT_SHIFT),
                        (ALT_SHIFT, RIGHT) => E(K::Right, M::ALT_SHIFT),
                        (ALT_SHIFT, LEFT) => E(K::Left, M::ALT_SHIFT),
                        (ALT_SHIFT, END) => E(K::End, M::ALT_SHIFT),
                        (ALT_SHIFT, HOME) => E(K::Home, M::ALT_SHIFT),
                        (CTRL, UP) => E(K::Up, M::CTRL),
                        (CTRL, DOWN) => E(K::Down, M::CTRL),
                        (CTRL, RIGHT) => E(K::Right, M::CTRL),
                        (CTRL, LEFT) => E(K::Left, M::CTRL),
                        (CTRL, END) => E(K::End, M::CTRL),
                        (CTRL, HOME) => E(K::Home, M::CTRL),
                        (CTRL, 'P') => E(K::F(1), M::CTRL),
                        (CTRL, 'Q') => E(K::F(2), M::CTRL),
                        (CTRL, 'S') => E(K::F(4), M::CTRL),
                        (CTRL, 'p') => E(K::Char('0'), M::CTRL),
                        (CTRL, 'q') => E(K::Char('1'), M::CTRL),
                        (CTRL, 'r') => E(K::Char('2'), M::CTRL),
                        (CTRL, 's') => E(K::Char('3'), M::CTRL),
                        (CTRL, 't') => E(K::Char('4'), M::CTRL),
                        (CTRL, 'u') => E(K::Char('5'), M::CTRL),
                        (CTRL, 'v') => E(K::Char('6'), M::CTRL),
                        (CTRL, 'w') => E(K::Char('7'), M::CTRL),
                        (CTRL, 'x') => E(K::Char('8'), M::CTRL),
                        (CTRL, 'y') => E(K::Char('9'), M::CTRL),
                        (CTRL_SHIFT, UP) => E(K::Up, M::CTRL_SHIFT),
                        (CTRL_SHIFT, DOWN) => E(K::Down, M::CTRL_SHIFT),
                        (CTRL_SHIFT, RIGHT) => E(K::Right, M::CTRL_SHIFT),
                        (CTRL_SHIFT, LEFT) => E(K::Left, M::CTRL_SHIFT),
                        (CTRL_SHIFT, END) => E(K::End, M::CTRL_SHIFT),
                        (CTRL_SHIFT, HOME) => E(K::Home, M::CTRL_SHIFT),
                        //('6', 'P') => E(K::F(13), M::CTRL),
                        //('6', 'Q') => E(K::F(14), M::CTRL),
                        //('6', 'S') => E(K::F(16), M::CTRL),
                        (CTRL_SHIFT, 'p') => E(K::Char('0'), M::CTRL_SHIFT),
                        (CTRL_SHIFT, 'q') => E(K::Char('1'), M::CTRL_SHIFT),
                        (CTRL_SHIFT, 'r') => E(K::Char('2'), M::CTRL_SHIFT),
                        (CTRL_SHIFT, 's') => E(K::Char('3'), M::CTRL_SHIFT),
                        (CTRL_SHIFT, 't') => E(K::Char('4'), M::CTRL_SHIFT),
                        (CTRL_SHIFT, 'u') => E(K::Char('5'), M::CTRL_SHIFT),
                        (CTRL_SHIFT, 'v') => E(K::Char('6'), M::CTRL_SHIFT),
                        (CTRL_SHIFT, 'w') => E(K::Char('7'), M::CTRL_SHIFT),
                        (CTRL_SHIFT, 'x') => E(K::Char('8'), M::CTRL_SHIFT),
                        (CTRL_SHIFT, 'y') => E(K::Char('9'), M::CTRL_SHIFT),
                        (CTRL_ALT, UP) => E(K::Up, M::CTRL_ALT),
                        (CTRL_ALT, DOWN) => E(K::Down, M::CTRL_ALT),
                        (CTRL_ALT, RIGHT) => E(K::Right, M::CTRL_ALT),
                        (CTRL_ALT, LEFT) => E(K::Left, M::CTRL_ALT),
                        (CTRL_ALT, END) => E(K::End, M::CTRL_ALT),
                        (CTRL_ALT, HOME) => E(K::Home, M::CTRL_ALT),
                        (CTRL_ALT, 'p') => E(K::Char('0'), M::CTRL_ALT),
                        (CTRL_ALT, 'q') => E(K::Char('1'), M::CTRL_ALT),
                        (CTRL_ALT, 'r') => E(K::Char('2'), M::CTRL_ALT),
                        (CTRL_ALT, 's') => E(K::Char('3'), M::CTRL_ALT),
                        (CTRL_ALT, 't') => E(K::Char('4'), M::CTRL_ALT),
                        (CTRL_ALT, 'u') => E(K::Char('5'), M::CTRL_ALT),
                        (CTRL_ALT, 'v') => E(K::Char('6'), M::CTRL_ALT),
                        (CTRL_ALT, 'w') => E(K::Char('7'), M::CTRL_ALT),
                        (CTRL_ALT, 'x') => E(K::Char('8'), M::CTRL_ALT),
                        (CTRL_ALT, 'y') => E(K::Char('9'), M::CTRL_ALT),
                        (CTRL_ALT_SHIFT, UP) => E(K::Up, M::CTRL_ALT_SHIFT),
                        (CTRL_ALT_SHIFT, DOWN) => E(K::Down, M::CTRL_ALT_SHIFT),
                        (CTRL_ALT_SHIFT, RIGHT) => E(K::Right, M::CTRL_ALT_SHIFT),
                        (CTRL_ALT_SHIFT, LEFT) => E(K::Left, M::CTRL_ALT_SHIFT),
                        (CTRL_ALT_SHIFT, END) => E(K::End, M::CTRL_ALT_SHIFT),
                        (CTRL_ALT_SHIFT, HOME) => E(K::Home, M::CTRL_ALT_SHIFT),
                        (CTRL_ALT_SHIFT, 'p') => E(K::Char('0'), M::CTRL_ALT_SHIFT),
                        (CTRL_ALT_SHIFT, 'q') => E(K::Char('1'), M::CTRL_ALT_SHIFT),
                        (CTRL_ALT_SHIFT, 'r') => E(K::Char('2'), M::CTRL_ALT_SHIFT),
                        (CTRL_ALT_SHIFT, 's') => E(K::Char('3'), M::CTRL_ALT_SHIFT),
                        (CTRL_ALT_SHIFT, 't') => E(K::Char('4'), M::CTRL_ALT_SHIFT),
                        (CTRL_ALT_SHIFT, 'u') => E(K::Char('5'), M::CTRL_ALT_SHIFT),
                        (CTRL_ALT_SHIFT, 'v') => E(K::Char('6'), M::CTRL_ALT_SHIFT),
                        (CTRL_ALT_SHIFT, 'w') => E(K::Char('7'), M::CTRL_ALT_SHIFT),
                        (CTRL_ALT_SHIFT, 'x') => E(K::Char('8'), M::CTRL_ALT_SHIFT),
                        (CTRL_ALT_SHIFT, 'y') => E(K::Char('9'), M::CTRL_ALT_SHIFT),
                        // Meta + arrow on (some?) Macs when using iTerm defaults
                        ('9', UP) => E(K::Up, M::ALT),
                        ('9', DOWN) => E(K::Down, M::ALT),
                        ('9', RIGHT) => E(K::Right, M::ALT),
                        ('9', LEFT) => E(K::Left, M::ALT),
                        _ => {
                            debug!(target: "rustyline",
                                   "unsupported esc sequence: \\E[1;{}{:?}", seq4, seq5);
                            E(K::UnknownEscSeq, M::NONE)
                        }
                    })
                } else if seq5 == '~' {
                    Ok(match (seq2, seq4) {
                        (INSERT, SHIFT) => E(K::Insert, M::SHIFT),
                        (INSERT, ALT) => E(K::Insert, M::ALT),
                        (INSERT, ALT_SHIFT) => E(K::Insert, M::ALT_SHIFT),
                        (INSERT, CTRL) => E(K::Insert, M::CTRL),
                        (INSERT, CTRL_SHIFT) => E(K::Insert, M::CTRL_SHIFT),
                        (INSERT, CTRL_ALT) => E(K::Insert, M::CTRL_ALT),
                        (INSERT, CTRL_ALT_SHIFT) => E(K::Insert, M::CTRL_ALT_SHIFT),
                        (DELETE, SHIFT) => E(K::Delete, M::SHIFT),
                        (DELETE, ALT) => E(K::Delete, M::ALT),
                        (DELETE, ALT_SHIFT) => E(K::Delete, M::ALT_SHIFT),
                        (DELETE, CTRL) => E(K::Delete, M::CTRL),
                        (DELETE, CTRL_SHIFT) => E(K::Delete, M::CTRL_SHIFT),
                        (DELETE, CTRL_ALT) => E(K::Delete, M::CTRL_ALT),
                        (DELETE, CTRL_ALT_SHIFT) => E(K::Delete, M::CTRL_ALT_SHIFT),
                        (PAGE_UP, SHIFT) => E(K::PageUp, M::SHIFT),
                        (PAGE_UP, ALT) => E(K::PageUp, M::ALT),
                        (PAGE_UP, ALT_SHIFT) => E(K::PageUp, M::ALT_SHIFT),
                        (PAGE_UP, CTRL) => E(K::PageUp, M::CTRL),
                        (PAGE_UP, CTRL_SHIFT) => E(K::PageUp, M::CTRL_SHIFT),
                        (PAGE_UP, CTRL_ALT) => E(K::PageUp, M::CTRL_ALT),
                        (PAGE_UP, CTRL_ALT_SHIFT) => E(K::PageUp, M::CTRL_ALT_SHIFT),
                        (PAGE_DOWN, SHIFT) => E(K::PageDown, M::SHIFT),
                        (PAGE_DOWN, ALT) => E(K::PageDown, M::ALT),
                        (PAGE_DOWN, ALT_SHIFT) => E(K::PageDown, M::ALT_SHIFT),
                        (PAGE_DOWN, CTRL) => E(K::PageDown, M::CTRL),
                        (PAGE_DOWN, CTRL_SHIFT) => E(K::PageDown, M::CTRL_SHIFT),
                        (PAGE_DOWN, CTRL_ALT) => E(K::PageDown, M::CTRL_ALT),
                        (PAGE_DOWN, CTRL_ALT_SHIFT) => E(K::PageDown, M::CTRL_ALT_SHIFT),
                        _ => {
                            debug!(target: "rustyline",
                                   "unsupported esc sequence: \\E[{};{:?}~", seq2, seq4);
                            E(K::UnknownEscSeq, M::NONE)
                        }
                    })
                } else {
                    debug!(target: "rustyline",
                           "unsupported esc sequence: \\E[{};{}{:?}", seq2, seq4, seq5);
                    Ok(E(K::UnknownEscSeq, M::NONE))
                }
            } else {
                debug!(target: "rustyline",
                       "unsupported esc sequence: \\E[{};{:?}", seq2, seq4);
                Ok(E(K::UnknownEscSeq, M::NONE))
            }
        } else {
            Ok(match (seq2, seq3) {
                (DELETE, RXVT_CTRL) => E(K::Delete, M::CTRL),
                (DELETE, RXVT_CTRL_SHIFT) => E(K::Delete, M::CTRL_SHIFT),
                (CTRL, UP) => E(K::Up, M::CTRL),
                (CTRL, DOWN) => E(K::Down, M::CTRL),
                (CTRL, RIGHT) => E(K::Right, M::CTRL),
                (CTRL, LEFT) => E(K::Left, M::CTRL),
                (PAGE_UP, RXVT_CTRL) => E(K::PageUp, M::CTRL),
                (PAGE_UP, RXVT_SHIFT) => E(K::PageUp, M::SHIFT),
                (PAGE_UP, RXVT_CTRL_SHIFT) => E(K::PageUp, M::CTRL_SHIFT),
                (PAGE_DOWN, RXVT_CTRL) => E(K::PageDown, M::CTRL),
                (PAGE_DOWN, RXVT_SHIFT) => E(K::PageDown, M::SHIFT),
                (PAGE_DOWN, RXVT_CTRL_SHIFT) => E(K::PageDown, M::CTRL_SHIFT),
                (RXVT_HOME, RXVT_CTRL) => E(K::Home, M::CTRL),
                (RXVT_HOME, RXVT_SHIFT) => E(K::Home, M::SHIFT),
                (RXVT_HOME, RXVT_CTRL_SHIFT) => E(K::Home, M::CTRL_SHIFT),
                (RXVT_END, RXVT_CTRL) => E(K::End, M::CTRL), // kEND5 or kel
                (RXVT_END, RXVT_SHIFT) => E(K::End, M::SHIFT),
                (RXVT_END, RXVT_CTRL_SHIFT) => E(K::End, M::CTRL_SHIFT),
                _ => {
                    debug!(target: "rustyline",
                           "unsupported esc sequence: \\E[{}{:?}", seq2, seq3);
                    E(K::UnknownEscSeq, M::NONE)
                }
            })
        }
    }

    /// Handle \EO <seq2> escape sequences
    fn escape_o(&mut self) -> Result<KeyEvent> {
        let seq2 = self.next_char()?;
        Ok(match seq2 {
            UP => E(K::Up, M::NONE),
            DOWN => E(K::Down, M::NONE),
            RIGHT => E(K::Right, M::NONE),
            LEFT => E(K::Left, M::NONE),
            //'E' => E(K::, M::),// key_b2, kb2
            END => E(K::End, M::NONE),   // kend
            HOME => E(K::Home, M::NONE), // khome
            'M' => E::ENTER,             // kent
            'P' => E(K::F(1), M::NONE),  // kf1
            'Q' => E(K::F(2), M::NONE),  // kf2
            'R' => E(K::F(3), M::NONE),  // kf3
            'S' => E(K::F(4), M::NONE),  // kf4
            'a' => E(K::Up, M::CTRL),
            'b' => E(K::Down, M::CTRL),
            'c' => E(K::Right, M::CTRL), // rxvt
            'd' => E(K::Left, M::CTRL),  // rxvt
            'l' => E(K::F(8), M::NONE),
            't' => E(K::F(5), M::NONE),  // kf5 or kb1
            'u' => E(K::F(6), M::NONE),  // kf6 or kb2
            'v' => E(K::F(7), M::NONE),  // kf7 or kb3
            'w' => E(K::F(9), M::NONE),  // kf9 or ka1
            'x' => E(K::F(10), M::NONE), // kf10 or ka2
            _ => {
                debug!(target: "rustyline", "unsupported esc sequence: \\EO{:?}", seq2);
                E(K::UnknownEscSeq, M::NONE)
            }
        })
    }

    fn poll(&mut self, timeout: PollTimeout) -> Result<bool> {
        let n = self.tty_in.buffer().len();
        if n > 0 {
            return Ok(true);
        }
        #[cfg(target_os = "macos")]
        if self.is_dev_tty {
            // poll doesn't work for /dev/tty on MacOS but select does
            return Ok(match self.select(Some(timeout), false /* ignored */)? {
                Event::Timeout(true) => false,
                _ => true,
            });
        }
        debug!(target: "rustyline", "poll with: {:?}", timeout);
        let mut fds = [poll::PollFd::new(self.as_fd(), PollFlags::POLLIN)];
        let r = poll::poll(&mut fds, timeout);
        debug!(target: "rustyline", "poll returns: {:?}", r);
        match r {
            Ok(n) => Ok(n != 0),
            Err(Errno::EINTR) => {
                if self.tty_in.get_ref().sigwinch()? {
                    Err(ReadlineError::WindowResized)
                } else {
                    Ok(false) // Ignore EINTR while polling
                }
            }
            Err(e) => Err(e.into()),
        }
    }

    // timeout is used only with /dev/tty on MacOs
    fn select(&mut self, timeout: Option<PollTimeout>, single_esc_abort: bool) -> Result<Event> {
        let tty_in = self.as_fd();
        let sigwinch_pipe = self
            .tty_in
            .get_ref()
            .sigwinch_pipe
            .map(|fd| unsafe { BorrowedFd::borrow_raw(fd) });
        let pipe_reader = if timeout.is_some() {
            None
        } else {
            self.pipe_reader
                .as_ref()
                .map(|pr| pr.lock().unwrap().0.as_raw_fd())
                .map(|fd| unsafe { BorrowedFd::borrow_raw(fd) })
        };
        loop {
            let mut readfds = FdSet::new();
            if let Some(sigwinch_pipe) = sigwinch_pipe {
                readfds.insert(sigwinch_pipe);
            }
            readfds.insert(tty_in);
            if let Some(pipe_reader) = pipe_reader {
                readfds.insert(pipe_reader);
            }
            let mut timeout = match timeout {
                Some(pt) => pt
                    .as_millis()
                    .map(|ms| nix::sys::time::TimeVal::milliseconds(ms as i64)),
                None => None,
            };
            if let Err(err) = select::select(None, Some(&mut readfds), None, None, timeout.as_mut())
            {
                if err == Errno::EINTR && self.tty_in.get_ref().sigwinch()? {
                    return Err(ReadlineError::WindowResized);
                } else if err != Errno::EINTR {
                    return Err(err.into());
                } else {
                    continue;
                }
            };
            if sigwinch_pipe.is_some_and(|fd| readfds.contains(fd)) {
                self.tty_in.get_ref().sigwinch()?;
                return Err(ReadlineError::WindowResized);
            } else if readfds.contains(tty_in) {
                #[cfg(target_os = "macos")]
                if timeout.is_some() {
                    return Ok(Event::Timeout(false));
                }
                // prefer user input over external print
                return self.next_key(single_esc_abort).map(Event::KeyPress);
            } else if timeout.is_some() {
                #[cfg(target_os = "macos")]
                return Ok(Event::Timeout(true));
                #[cfg(not(target_os = "macos"))]
                unreachable!()
            } else if let Some(ref pipe_reader) = self.pipe_reader {
                let mut guard = pipe_reader.lock().unwrap();
                let mut buf = [0; 1];
                guard.0.read_exact(&mut buf)?;
                if let Ok(msg) = guard.1.try_recv() {
                    return Ok(Event::ExternalPrint(msg));
                }
            }
        }
    }
}

impl RawReader for PosixRawReader {
    type Buffer = PosixBuffer;

    #[cfg(not(feature = "signal-hook"))]
    fn wait_for_input(&mut self, single_esc_abort: bool) -> Result<Event> {
        match self.pipe_reader {
            Some(_) => self.select(None, single_esc_abort),
            None => self.next_key(single_esc_abort).map(Event::KeyPress),
        }
    }

    #[cfg(feature = "signal-hook")]
    fn wait_for_input(&mut self, single_esc_abort: bool) -> Result<Event> {
        self.select(None, single_esc_abort)
    }

    fn next_key(&mut self, single_esc_abort: bool) -> Result<KeyEvent> {
        let c = self.next_char()?;

        let mut key = KeyEvent::new(c, M::NONE);
        if key == E::ESC {
            if !self.tty_in.buffer().is_empty() {
                debug!(target: "rustyline", "read buffer {:?}", self.tty_in.buffer());
            }
            let timeout_ms = if single_esc_abort && self.timeout_ms.is_none() {
                PollTimeout::ZERO
            } else {
                self.timeout_ms
            };
            match self.poll(timeout_ms) {
                Ok(false) => {
                    // single escape
                }
                Ok(_) => {
                    // escape sequence
                    key = self.escape_sequence()?
                }
                // Err(ref e) if e.kind() == ErrorKind::Interrupted => continue,
                Err(e) => return Err(e),
            }
        }
        debug!(target: "rustyline", "c: {:?} => key: {:?}", c, key);
        Ok(key)
    }

    fn next_char(&mut self) -> Result<char> {
        let mut buf = [0; 1];
        let mut receiver = Utf8 {
            c: None,
            valid: true,
        };
        loop {
            let n = self.tty_in.read(&mut buf)?;
            if n == 0 {
                return Err(ReadlineError::Eof);
            }
            let b = buf[0];
            self.parser.advance(&mut receiver, b);
            if !receiver.valid {
                return Err(ReadlineError::from(ErrorKind::InvalidData));
            } else if let Some(c) = receiver.c.take() {
                return Ok(c);
            }
        }
    }

    fn read_pasted_text(&mut self) -> Result<String> {
        let mut buffer = String::new();
        loop {
            match self.next_char()? {
                '\x1b' => {
                    let key = self.escape_sequence()?;
                    if key == E(K::BracketedPasteEnd, M::NONE) {
                        break;
                    } else {
                        continue; // TODO validate
                    }
                }
                c => buffer.push(c),
            };
        }
        let buffer = buffer.replace("\r\n", "\n");
        let buffer = buffer.replace('\r', "\n");
        Ok(buffer)
    }

    fn find_binding(&self, key: &KeyEvent) -> Option<Cmd> {
        let cmd = self.key_map.get(key).cloned();
        if let Some(ref cmd) = cmd {
            debug!(target: "rustyline", "terminal key binding: {:?} => {:?}", key, cmd);
        }
        cmd
    }

    #[cfg(any(not(feature = "buffer-redux"), test))]
    fn unbuffer(self) -> Option<PosixBuffer> {
        None
    }

    #[cfg(all(feature = "buffer-redux", not(test)))]
    fn unbuffer(self) -> Option<PosixBuffer> {
        let (_, buffer) = self.tty_in.into_inner_with_buffer();
        Some(buffer)
    }
}

impl Receiver for Utf8 {
    /// Called whenever a code point is parsed successfully
    fn codepoint(&mut self, c: char) {
        self.c = Some(c);
        self.valid = true;
    }

    /// Called when an invalid sequence is detected
    fn invalid_sequence(&mut self) {
        self.c = None;
        self.valid = false;
    }
}

/// Console output writer
pub struct PosixRenderer {
    out: RawFd,
    cols: Unit, // Number of columns in terminal
    buffer: String,
    tab_stop: Unit,
    colors_enabled: bool,
    bell_style: BellStyle,
}

impl PosixRenderer {
    fn new(out: RawFd, tab_stop: Unit, colors_enabled: bool, bell_style: BellStyle) -> Self {
        let (cols, _) = get_win_size(out);
        Self {
            out,
            cols,
            buffer: String::with_capacity(1024),
            tab_stop,
            colors_enabled,
            bell_style,
        }
    }

    fn clear_old_rows(&mut self, layout: &Layout) {
        use std::fmt::Write;
        let current_row = layout.cursor.row;
        let old_rows = layout.end.row;
        // old_rows < cursor_row if the prompt spans multiple lines and if
        // this is the default State.
        let cursor_row_movement = old_rows.saturating_sub(current_row);
        // move the cursor down as required
        if cursor_row_movement > 0 {
            write!(self.buffer, "\x1b[{cursor_row_movement}B").unwrap();
        }
        // clear old rows
        for _ in 0..old_rows {
            self.buffer.push_str("\r\x1b[K\x1b[A");
        }
        // clear the line
        self.buffer.push_str("\r\x1b[K");
    }
}

impl Renderer for PosixRenderer {
    type Reader = PosixRawReader;

    fn move_cursor(&mut self, old: Position, new: Position) -> Result<()> {
        use std::fmt::Write;
        self.buffer.clear();
        let row_ordering = new.row.cmp(&old.row);
        if row_ordering == cmp::Ordering::Greater {
            // move down
            let row_shift = new.row - old.row;
            if row_shift == 1 {
                self.buffer.push_str("\x1b[B");
            } else {
                write!(self.buffer, "\x1b[{row_shift}B")?;
            }
        } else if row_ordering == cmp::Ordering::Less {
            // move up
            let row_shift = old.row - new.row;
            if row_shift == 1 {
                self.buffer.push_str("\x1b[A");
            } else {
                write!(self.buffer, "\x1b[{row_shift}A")?;
            }
        }
        let col_ordering = new.col.cmp(&old.col);
        if col_ordering == cmp::Ordering::Greater {
            // move right
            let col_shift = new.col - old.col;
            if col_shift == 1 {
                self.buffer.push_str("\x1b[C");
            } else {
                write!(self.buffer, "\x1b[{col_shift}C")?;
            }
        } else if col_ordering == cmp::Ordering::Less {
            // move left
            let col_shift = old.col - new.col;
            if col_shift == 1 {
                self.buffer.push_str("\x1b[D");
            } else {
                write!(self.buffer, "\x1b[{col_shift}D")?;
            }
        }
        write_all(self.out, self.buffer.as_str())?;
        Ok(())
    }

    fn refresh_line(
        &mut self,
        prompt: &str,
        line: &LineBuffer,
        hint: Option<&str>,
        old_layout: &Layout,
        new_layout: &Layout,
        highlighter: Option<&dyn Highlighter>,
    ) -> Result<()> {
        use std::fmt::Write;
        self.buffer.clear();

        let default_prompt = new_layout.default_prompt;
        let cursor = new_layout.cursor;
        let end_pos = new_layout.end;

        self.clear_old_rows(old_layout);

        if let Some(highlighter) = highlighter {
            // display the prompt
            self.buffer
                .push_str(&highlighter.highlight_prompt(prompt, default_prompt));
            // display the input line
            self.buffer
                .push_str(&highlighter.highlight(line, line.pos()));
        } else {
            // display the prompt
            self.buffer.push_str(prompt);
            // display the input line
            self.buffer.push_str(line);
        }
        // display hint
        if let Some(hint) = hint {
            if let Some(highlighter) = highlighter {
                self.buffer.push_str(&highlighter.highlight_hint(hint));
            } else {
                self.buffer.push_str(hint);
            }
        }
        // we have to generate our own newline on line wrap
        if end_pos.col == 0
            && end_pos.row > 0
            && !hint.map_or_else(|| line.ends_with('\n'), |h| h.ends_with('\n'))
        {
            self.buffer.push('\n');
        }
        // position the cursor
        let new_cursor_row_movement = end_pos.row - cursor.row;
        // move the cursor up as required
        if new_cursor_row_movement > 0 {
            write!(self.buffer, "\x1b[{new_cursor_row_movement}A")?;
        }
        // position the cursor within the line
        if cursor.col > 0 {
            write!(self.buffer, "\r\x1b[{}C", cursor.col)?;
        } else {
            self.buffer.push('\r');
        }

        write_all(self.out, self.buffer.as_str())?;
        Ok(())
    }

    fn write_and_flush(&mut self, buf: &str) -> Result<()> {
        write_all(self.out, buf)?;
        Ok(())
    }

    /// Control characters are treated as having zero width.
    /// Characters with 2 column width are correctly handled (not split).
    fn calculate_position(&self, s: &str, orig: Position) -> Position {
        let mut pos = orig;
        let mut esc_seq = 0;
        for c in s.graphemes(true) {
            if c == "\n" {
                pos.row += 1;
                pos.col = 0;
                continue;
            }
            let cw = if c == "\t" {
                self.tab_stop - (pos.col % self.tab_stop)
            } else {
                width(c, &mut esc_seq)
            };
            pos.col += cw;
            if pos.col > self.cols {
                pos.row += 1;
                pos.col = cw;
            }
        }
        if pos.col == self.cols {
            pos.col = 0;
            pos.row += 1;
        }
        pos
    }

    fn beep(&mut self) -> Result<()> {
        match self.bell_style {
            BellStyle::Audible => self.write_and_flush("\x07"),
            _ => Ok(()),
        }
    }

    /// Clear the screen. Used to handle ctrl+l
    fn clear_screen(&mut self) -> Result<()> {
        self.write_and_flush("\x1b[H\x1b[J")
    }

    fn clear_rows(&mut self, layout: &Layout) -> Result<()> {
        self.buffer.clear();
        self.clear_old_rows(layout);
        write_all(self.out, self.buffer.as_str())?;
        Ok(())
    }

    /// Try to update the number of columns in the current terminal,
    fn update_size(&mut self) {
        let (cols, _) = get_win_size(self.out);
        self.cols = cols;
    }

    fn get_columns(&self) -> Unit {
        self.cols
    }

    /// Try to get the number of rows in the current terminal,
    /// or assume 24 if it fails.
    fn get_rows(&self) -> Unit {
        let (_, rows) = get_win_size(self.out);
        rows
    }

    fn colors_enabled(&self) -> bool {
        self.colors_enabled
    }

    fn move_cursor_at_leftmost(&mut self, rdr: &mut PosixRawReader) -> Result<()> {
<<<<<<< HEAD
        if rdr.poll(PollTimeout::ZERO)? != 0 {
            // TODO fill input buffer instead
=======
        if rdr.poll(PollTimeout::ZERO)? {
>>>>>>> 5910f9e2
            debug!(target: "rustyline", "cannot request cursor location");
            return Ok(());
        }
        /* Report cursor location */
        self.write_and_flush("\x1b[6n")?;
        /* Read the response: ESC [ rows ; cols R */
        if !rdr.poll(PollTimeout::from(100u8))?
            || rdr.next_char()? != '\x1b'
            || rdr.next_char()? != '['
            || read_digits_until(rdr, ';')?.is_none()
        {
            // TODO fill input buffer instead
            warn!(target: "rustyline", "cannot read initial cursor location");
            return Ok(());
        }
        let col = read_digits_until(rdr, 'R')?;
        debug!(target: "rustyline", "initial cursor location: {:?}", col);
        if col != Some(1) {
            self.write_and_flush("\n")?;
        }
        Ok(())
    }
}

fn read_digits_until(rdr: &mut PosixRawReader, sep: char) -> Result<Option<u32>> {
    let mut num: u32 = 0;
    loop {
        match rdr.next_char()? {
            digit @ '0'..='9' => {
                num = num
                    .saturating_mul(10)
                    .saturating_add(digit.to_digit(10).unwrap());
                continue;
            }
            c if c == sep => break,
            _ => return Ok(None),
        }
    }
    Ok(Some(num))
}

fn write_all(fd: RawFd, buf: &str) -> nix::Result<()> {
    let mut bytes = buf.as_bytes();
    while !bytes.is_empty() {
        match write(unsafe { BorrowedFd::borrow_raw(fd) }, bytes) {
            Ok(0) => return Err(Errno::EIO),
            Ok(n) => bytes = &bytes[n..],
            Err(Errno::EINTR) => {}
            Err(r) => return Err(r),
        }
    }
    Ok(())
}

pub struct PosixCursorGuard(RawFd);

impl Drop for PosixCursorGuard {
    fn drop(&mut self) {
        let _ = set_cursor_visibility(self.0, true);
    }
}

fn set_cursor_visibility(fd: RawFd, visible: bool) -> Result<Option<PosixCursorGuard>> {
    write_all(fd, if visible { "\x1b[?25h" } else { "\x1b[?25l" })?;
    Ok(if visible {
        None
    } else {
        Some(PosixCursorGuard(fd))
    })
}

#[cfg(not(feature = "signal-hook"))]
static mut SIGWINCH_PIPE: RawFd = -1;
#[cfg(not(feature = "signal-hook"))]
extern "C" fn sigwinch_handler(_: libc::c_int) {
    let _ = unsafe { write(BorrowedFd::borrow_raw(SIGWINCH_PIPE), b"s") };
}

#[derive(Clone, Debug)]
struct SigWinCh {
    pipe: RawFd,
    #[cfg(not(feature = "signal-hook"))]
    original: nix::sys::signal::SigAction,
    #[cfg(feature = "signal-hook")]
    id: signal_hook::SigId,
}
impl SigWinCh {
    #[cfg(not(feature = "signal-hook"))]
    fn install_sigwinch_handler() -> Result<Self> {
        use nix::sys::signal;
        let (pipe, pipe_write) = UnixStream::pair()?;
        pipe.set_nonblocking(true)?;
        unsafe { SIGWINCH_PIPE = pipe_write.into_raw_fd() };
        let sigwinch = signal::SigAction::new(
            signal::SigHandler::Handler(sigwinch_handler),
            signal::SaFlags::empty(),
            signal::SigSet::empty(),
        );
        let original = unsafe { signal::sigaction(signal::SIGWINCH, &sigwinch)? };
        Ok(Self {
            pipe: pipe.into_raw_fd(),
            original,
        })
    }

    #[cfg(feature = "signal-hook")]
    fn install_sigwinch_handler() -> Result<Self> {
        let (pipe, pipe_write) = UnixStream::pair()?;
        pipe.set_nonblocking(true)?;
        let id = signal_hook::low_level::pipe::register(libc::SIGWINCH, pipe_write)?;
        Ok(Self {
            pipe: pipe.into_raw_fd(),
            id,
        })
    }

    #[cfg(not(feature = "signal-hook"))]
    fn uninstall_sigwinch_handler(self) -> Result<()> {
        use nix::sys::signal;
        let _ = unsafe { signal::sigaction(signal::SIGWINCH, &self.original)? };
        close(self.pipe)?;
        unsafe { close(SIGWINCH_PIPE)? };
        unsafe { SIGWINCH_PIPE = -1 };
        Ok(())
    }

    #[cfg(feature = "signal-hook")]
    fn uninstall_sigwinch_handler(self) -> Result<()> {
        signal_hook::low_level::unregister(self.id);
        close(self.pipe)?;
        Ok(())
    }
}

#[cfg(not(test))]
pub type Terminal = PosixTerminal;

#[derive(Clone, Debug)]
pub struct PosixTerminal {
    unsupported: bool,
    tty_in: RawFd,
    is_in_a_tty: bool,
    tty_out: RawFd,
    is_out_a_tty: bool,
    close_on_drop: bool,
    pub(crate) color_mode: ColorMode,
    tab_stop: u8,
    bell_style: BellStyle,
    enable_bracketed_paste: bool,
    raw_mode: Arc<AtomicBool>,
    // external print reader
    pipe_reader: Option<PipeReader>,
    // external print writer
    pipe_writer: Option<PipeWriter>,
    sigwinch: Option<SigWinCh>,
    enable_signals: bool,
}

impl PosixTerminal {
    fn colors_enabled(&self) -> bool {
        match self.color_mode {
            ColorMode::Enabled => self.is_out_a_tty,
            ColorMode::Forced => true,
            ColorMode::Disabled => false,
        }
    }
}

impl Term for PosixTerminal {
    type Buffer = PosixBuffer;
    type CursorGuard = PosixCursorGuard;
    type ExternalPrinter = ExternalPrinter;
    type KeyMap = PosixKeyMap;
    type Mode = PosixMode;
    type Reader = PosixRawReader;
    type Writer = PosixRenderer;

    fn new(
        color_mode: ColorMode,
        behavior: Behavior,
        tab_stop: u8,
        bell_style: BellStyle,
        enable_bracketed_paste: bool,
        enable_signals: bool,
    ) -> Result<Self> {
        let (tty_in, is_in_a_tty, tty_out, is_out_a_tty, close_on_drop) =
            if behavior == Behavior::PreferTerm {
                let tty = OpenOptions::new().read(true).write(true).open("/dev/tty");
                if let Ok(tty) = tty {
                    let fd = tty.into_raw_fd();
                    let is_a_tty = is_a_tty(fd); // TODO: useless ?
                    (fd, is_a_tty, fd, is_a_tty, true)
                } else {
                    (
                        libc::STDIN_FILENO,
                        is_a_tty(libc::STDIN_FILENO),
                        libc::STDOUT_FILENO,
                        is_a_tty(libc::STDOUT_FILENO),
                        false,
                    )
                }
            } else {
                (
                    libc::STDIN_FILENO,
                    is_a_tty(libc::STDIN_FILENO),
                    libc::STDOUT_FILENO,
                    is_a_tty(libc::STDOUT_FILENO),
                    false,
                )
            };
        let unsupported = super::is_unsupported_term();
        let sigwinch = if !unsupported && is_in_a_tty && is_out_a_tty {
            Some(SigWinCh::install_sigwinch_handler()?)
        } else {
            None
        };
        Ok(Self {
            unsupported,
            tty_in,
            is_in_a_tty,
            tty_out,
            is_out_a_tty,
            close_on_drop,
            color_mode,
            tab_stop,
            bell_style,
            enable_bracketed_paste,
            raw_mode: Arc::new(AtomicBool::new(false)),
            pipe_reader: None,
            pipe_writer: None,
            sigwinch,
            enable_signals,
        })
    }

    // Init checks:

    /// Check if current terminal can provide a rich line-editing user
    /// interface.
    fn is_unsupported(&self) -> bool {
        self.unsupported
    }

    fn is_input_tty(&self) -> bool {
        self.is_in_a_tty
    }

    fn is_output_tty(&self) -> bool {
        self.is_out_a_tty
    }

    // Interactive loop:

    fn enable_raw_mode(&mut self) -> Result<(Self::Mode, PosixKeyMap)> {
        use nix::errno::Errno::ENOTTY;
        if !self.is_in_a_tty {
            return Err(ENOTTY.into());
        }
        let (original_mode, key_map) = termios_::enable_raw_mode(self.tty_in, self.enable_signals)?;

        self.raw_mode.store(true, Ordering::SeqCst);
        // enable bracketed paste
        let out = if !self.enable_bracketed_paste {
            None
        } else if let Err(e) = write_all(self.tty_out, BRACKETED_PASTE_ON) {
            debug!(target: "rustyline", "Cannot enable bracketed paste: {}", e);
            None
        } else {
            Some(self.tty_out)
        };

        // when all ExternalPrinter are dropped there is no need to use `pipe_reader`
        if Arc::strong_count(&self.raw_mode) == 1 {
            self.pipe_writer = None;
            self.pipe_reader = None;
        }

        Ok((
            PosixMode {
                termios: original_mode,
                tty_in: self.tty_in,
                tty_out: out,
                raw_mode: self.raw_mode.clone(),
            },
            key_map,
        ))
    }

    /// Create a RAW reader
    fn create_reader(
        &self,
        buffer: Option<PosixBuffer>,
        config: &Config,
        key_map: PosixKeyMap,
    ) -> PosixRawReader {
        PosixRawReader::new(
            self.tty_in,
            self.sigwinch.as_ref().map(|s| s.pipe),
            buffer,
            config,
            key_map,
            self.pipe_reader.clone(),
            #[cfg(target_os = "macos")]
            self.close_on_drop,
        )
    }

    fn create_writer(&self) -> PosixRenderer {
        PosixRenderer::new(
            self.tty_out,
            Unit::from(self.tab_stop),
            self.colors_enabled(),
            self.bell_style,
        )
    }

    fn writeln(&self) -> Result<()> {
        write_all(self.tty_out, "\n")?;
        Ok(())
    }

    fn create_external_printer(&mut self) -> Result<ExternalPrinter> {
        use nix::unistd::pipe;
        if let Some(ref writer) = self.pipe_writer {
            return Ok(ExternalPrinter {
                writer: writer.clone(),
                raw_mode: self.raw_mode.clone(),
                tty_out: self.tty_out,
            });
        }
        if self.unsupported || !self.is_input_tty() || !self.is_output_tty() {
            return Err(nix::Error::ENOTTY.into());
        }
        let (sender, receiver) = mpsc::sync_channel(1); // TODO validate: bound
        let (r, w) = pipe()?;
        let reader = Arc::new(Mutex::new((r.into(), receiver)));
        let writer = (Arc::new(Mutex::new(w.into())), sender);
        self.pipe_reader.replace(reader);
        self.pipe_writer.replace(writer.clone());
        Ok(ExternalPrinter {
            writer,
            raw_mode: self.raw_mode.clone(),
            tty_out: self.tty_out,
        })
    }

    fn set_cursor_visibility(&mut self, visible: bool) -> Result<Option<PosixCursorGuard>> {
        if self.is_out_a_tty {
            set_cursor_visibility(self.tty_out, visible)
        } else {
            Ok(None)
        }
    }
}

#[expect(unused_must_use)]
impl Drop for PosixTerminal {
    fn drop(&mut self) {
        if self.close_on_drop {
            close(self.tty_in);
            debug_assert_eq!(self.tty_in, self.tty_out);
        }
        if let Some(sigwinch) = self.sigwinch.take() {
            sigwinch.uninstall_sigwinch_handler();
        }
    }
}

#[derive(Debug)]
pub struct ExternalPrinter {
    writer: PipeWriter,
    raw_mode: Arc<AtomicBool>,
    tty_out: RawFd,
}

impl super::ExternalPrinter for ExternalPrinter {
    fn print(&mut self, msg: String) -> Result<()> {
        // write directly to stdout/stderr while not in raw mode
        if !self.raw_mode.load(Ordering::SeqCst) {
            write_all(self.tty_out, msg.as_str())?;
        } else if let Ok(mut writer) = self.writer.0.lock() {
            self.writer
                .1
                .send(msg)
                .map_err(|_| io::Error::from(ErrorKind::Other))?; // FIXME
            writer.write_all(b"m")?;
            writer.flush()?;
        } else {
            return Err(io::Error::from(ErrorKind::Other).into()); // FIXME
        }
        Ok(())
    }
}

#[cfg(not(test))]
pub fn suspend() -> Result<()> {
    use nix::sys::signal;
    use nix::unistd::Pid;
    // suspend the whole process group
    signal::kill(Pid::from_raw(0), signal::SIGTSTP)?;
    Ok(())
}

#[cfg(not(feature = "termios"))]
mod termios_ {
    use super::PosixKeyMap;
    use crate::keys::{KeyEvent, Modifiers as M};
    use crate::{Cmd, Result};
    use nix::sys::termios::{self, SetArg, SpecialCharacterIndices as SCI, Termios};
    use std::collections::HashMap;
    use std::os::unix::io::{BorrowedFd, RawFd};
    pub fn disable_raw_mode(tty_in: RawFd, termios: &Termios) -> Result<()> {
        let fd = unsafe { BorrowedFd::borrow_raw(tty_in) };
        Ok(termios::tcsetattr(fd, SetArg::TCSADRAIN, termios)?)
    }
    pub fn enable_raw_mode(tty_in: RawFd, enable_signals: bool) -> Result<(Termios, PosixKeyMap)> {
        use nix::sys::termios::{ControlFlags, InputFlags, LocalFlags};

        let fd = unsafe { BorrowedFd::borrow_raw(tty_in) };
        let original_mode = termios::tcgetattr(fd)?;
        let mut raw = original_mode.clone();
        // disable BREAK interrupt, CR to NL conversion on input,
        // input parity check, strip high bit (bit 8), output flow control
        raw.input_flags &= !(InputFlags::BRKINT
            | InputFlags::ICRNL
            | InputFlags::INPCK
            | InputFlags::ISTRIP
            | InputFlags::IXON);
        // we don't want raw output, it turns newlines into straight line feeds
        // disable all output processing
        // raw.c_oflag = raw.c_oflag & !(OutputFlags::OPOST);

        // character-size mark (8 bits)
        raw.control_flags |= ControlFlags::CS8;
        // disable echoing, canonical mode, extended input processing and signals
        raw.local_flags &=
            !(LocalFlags::ECHO | LocalFlags::ICANON | LocalFlags::IEXTEN | LocalFlags::ISIG);

        if enable_signals {
            raw.local_flags |= LocalFlags::ISIG;
        }

        raw.control_chars[SCI::VMIN as usize] = 1; // One character-at-a-time input
        raw.control_chars[SCI::VTIME as usize] = 0; // with blocking read

        let mut key_map: HashMap<KeyEvent, Cmd> = HashMap::with_capacity(4);
        map_key(&mut key_map, &raw, SCI::VEOF, "VEOF", Cmd::EndOfFile);
        map_key(&mut key_map, &raw, SCI::VINTR, "VINTR", Cmd::Interrupt);
        map_key(&mut key_map, &raw, SCI::VQUIT, "VQUIT", Cmd::Interrupt);
        map_key(&mut key_map, &raw, SCI::VSUSP, "VSUSP", Cmd::Suspend);

        termios::tcsetattr(fd, SetArg::TCSADRAIN, &raw)?;
        Ok((original_mode, key_map))
    }
    fn map_key(
        key_map: &mut HashMap<KeyEvent, Cmd>,
        raw: &Termios,
        index: SCI,
        name: &str,
        cmd: Cmd,
    ) {
        let cc = char::from(raw.control_chars[index as usize]);
        let key = KeyEvent::new(cc, M::NONE);
        log::debug!(target: "rustyline", "{}: {:?}", name, key);
        key_map.insert(key, cmd);
    }
}
#[cfg(feature = "termios")]
mod termios_ {
    use super::PosixKeyMap;
    use crate::keys::{KeyEvent, Modifiers as M};
    use crate::{Cmd, Result};
    use std::collections::HashMap;
    use std::os::unix::io::RawFd;
    use termios::{self, Termios};
    pub fn disable_raw_mode(tty_in: RawFd, termios: &Termios) -> Result<()> {
        Ok(termios::tcsetattr(tty_in, termios::TCSADRAIN, termios)?)
    }
    pub fn enable_raw_mode(tty_in: RawFd, enable_signals: bool) -> Result<(Termios, PosixKeyMap)> {
        let original_mode = Termios::from_fd(tty_in)?;
        let mut raw = original_mode;
        // disable BREAK interrupt, CR to NL conversion on input,
        // input parity check, strip high bit (bit 8), output flow control
        raw.c_iflag &=
            !(termios::BRKINT | termios::ICRNL | termios::INPCK | termios::ISTRIP | termios::IXON);
        // we don't want raw output, it turns newlines into straight line feeds
        // disable all output processing
        // raw.c_oflag = raw.c_oflag & !(OutputFlags::OPOST);

        // character-size mark (8 bits)
        raw.c_cflag |= termios::CS8;
        // disable echoing, canonical mode, extended input processing and signals
        raw.c_lflag &= !(termios::ECHO | termios::ICANON | termios::IEXTEN | termios::ISIG);

        if enable_signals {
            raw.c_lflag |= termios::ISIG;
        }

        raw.c_cc[termios::VMIN] = 1; // One character-at-a-time input
        raw.c_cc[termios::VTIME] = 0; // with blocking read

        let mut key_map: HashMap<KeyEvent, Cmd> = HashMap::with_capacity(4);
        map_key(&mut key_map, &raw, termios::VEOF, "VEOF", Cmd::EndOfFile);
        map_key(&mut key_map, &raw, termios::VINTR, "VINTR", Cmd::Interrupt);
        map_key(&mut key_map, &raw, termios::VQUIT, "VQUIT", Cmd::Interrupt);
        map_key(&mut key_map, &raw, termios::VSUSP, "VSUSP", Cmd::Suspend);

        termios::tcsetattr(tty_in, termios::TCSADRAIN, &raw)?;
        Ok((original_mode, key_map))
    }
    fn map_key(
        key_map: &mut HashMap<KeyEvent, Cmd>,
        raw: &Termios,
        index: usize,
        name: &str,
        cmd: Cmd,
    ) {
        let cc = char::from(raw.c_cc[index]);
        let key = KeyEvent::new(cc, M::NONE);
        log::debug!(target: "rustyline", "{}: {:?}", name, key);
        key_map.insert(key, cmd);
    }
}

#[cfg(test)]
mod test {
    use super::{Position, PosixRenderer, PosixTerminal, Renderer};
    use crate::config::BellStyle;
    use crate::line_buffer::{LineBuffer, NoListener};

    #[test]
    #[ignore]
    fn prompt_with_ansi_escape_codes() {
        let out = PosixRenderer::new(libc::STDOUT_FILENO, 4, true, BellStyle::default());
        let pos = out.calculate_position("\x1b[1;32m>>\x1b[0m ", Position::default());
        assert_eq!(3, pos.col);
        assert_eq!(0, pos.row);
    }

    #[test]
    fn test_send() {
        fn assert_send<T: Send>() {}
        assert_send::<PosixTerminal>();
    }

    #[test]
    fn test_sync() {
        fn assert_sync<T: Sync>() {}
        assert_sync::<PosixTerminal>();
    }

    #[test]
    fn test_line_wrap() {
        let mut out = PosixRenderer::new(libc::STDOUT_FILENO, 4, true, BellStyle::default());
        let prompt = "> ";
        let default_prompt = true;
        let prompt_size = out.calculate_position(prompt, Position::default());

        let mut line = LineBuffer::init("", 0);
        let old_layout = out.compute_layout(prompt_size, default_prompt, &line, None);
        assert_eq!(Position { col: 2, row: 0 }, old_layout.cursor);
        assert_eq!(old_layout.cursor, old_layout.end);

        assert_eq!(
            Some(true),
            line.insert('a', out.cols - prompt_size.col + 1, &mut NoListener)
        );
        let new_layout = out.compute_layout(prompt_size, default_prompt, &line, None);
        assert_eq!(Position { col: 1, row: 1 }, new_layout.cursor);
        assert_eq!(new_layout.cursor, new_layout.end);
        out.refresh_line(prompt, &line, None, &old_layout, &new_layout, None)
            .unwrap();
        #[rustfmt::skip]
        assert_eq!(
            "\r\u{1b}[K> aaaaaaaaaaaaaaaaaaaaaaaaaaaaaaaaaaaaaaaaaaaaaaaaaaaaaaaaaaaaaaaaaaaaaaaaaaaaaaa\r\u{1b}[1C",
            out.buffer
        );
    }
}<|MERGE_RESOLUTION|>--- conflicted
+++ resolved
@@ -1128,12 +1128,8 @@
     }
 
     fn move_cursor_at_leftmost(&mut self, rdr: &mut PosixRawReader) -> Result<()> {
-<<<<<<< HEAD
-        if rdr.poll(PollTimeout::ZERO)? != 0 {
+        if rdr.poll(PollTimeout::ZERO)? {
             // TODO fill input buffer instead
-=======
-        if rdr.poll(PollTimeout::ZERO)? {
->>>>>>> 5910f9e2
             debug!(target: "rustyline", "cannot request cursor location");
             return Ok(());
         }
