--- conflicted
+++ resolved
@@ -125,12 +125,7 @@
         loop {
             let rc = unsafe { WaitForMultipleObjects(n, handles.as_ptr(), FALSE, INFINITE) };
             if rc == WAIT_OBJECT_0 {
-<<<<<<< HEAD
                 let count = self.get_number_of_events()?;
-=======
-                let mut count = 0;
-                check(unsafe { console::GetNumberOfConsoleInputEvents(self.conin, &mut count) })?;
->>>>>>> fcbca98c
                 match read_input(self.conin, count)? {
                     KeyEvent(K::UnknownEscSeq, M::NONE) => continue, // no relevant
                     key => return Ok(Event::KeyPress(key)),
@@ -150,7 +145,7 @@
 
     fn get_number_of_events(&self) -> Result<u32> {
         let mut count = 0;
-        check(unsafe { consoleapi::GetNumberOfConsoleInputEvents(self.conin, &mut count) })?;
+        check(unsafe { console::GetNumberOfConsoleInputEvents(self.conin, &mut count) })?;
         Ok(count)
     }
 }
@@ -177,11 +172,13 @@
         None
     }
 
-<<<<<<< HEAD
+    fn unbuffer(self) -> Option<ConsoleBuffer> {
+        None
+    }
+
     fn poll(&mut self, mut timeout: Duration) -> Result<bool> {
-        use winapi::shared::winerror::WAIT_TIMEOUT;
-        use winapi::um::synchapi::WaitForSingleObject;
-        use winapi::um::winbase::WAIT_OBJECT_0;
+        use foundation::{WAIT_OBJECT_0, WAIT_TIMEOUT};
+        use threading::WaitForSingleObject;
 
         let start = Instant::now();
         loop {
@@ -204,27 +201,27 @@
                 }
             }
 
-            let mut rec: wincon::INPUT_RECORD = unsafe { mem::zeroed() };
+            let mut rec: console::INPUT_RECORD = unsafe { mem::zeroed() };
             let mut count = 0;
             while noe > 0 {
-                check(unsafe { wincon::PeekConsoleInputW(self.conin, &mut rec, 1, &mut count) })?;
+                check(unsafe { console::PeekConsoleInputW(self.conin, &mut rec, 1, &mut count) })?;
                 if count > 0 {
                     noe -= count;
-                    if rec.EventType == wincon::WINDOW_BUFFER_SIZE_EVENT {
+                    if u32::from(rec.EventType) == console::WINDOW_BUFFER_SIZE_EVENT {
                         return Ok(true);
-                    } else if rec.EventType != wincon::KEY_EVENT {
+                    } else if u32::from(rec.EventType) != console::KEY_EVENT {
                         // read the event to unsignal the handle
                         check(unsafe {
-                            consoleapi::ReadConsoleInputW(self.conin, &mut rec, 1, &mut count)
+                            console::ReadConsoleInputW(self.conin, &mut rec, 1, &mut count)
                         })?;
                     } else {
-                        let key_event = unsafe { rec.Event.KeyEvent() };
+                        let key_event = unsafe { rec.Event.KeyEvent };
                         if key_event.bKeyDown == 0
-                            && key_event.wVirtualKeyCode != winuser::VK_MENU as WORD
+                            && key_event.wVirtualKeyCode != KeyboardAndMouse::VK_MENU
                         {
                             // read the event to unsignal the handle
                             check(unsafe {
-                                consoleapi::ReadConsoleInputW(self.conin, &mut rec, 1, &mut count)
+                                console::ReadConsoleInputW(self.conin, &mut rec, 1, &mut count)
                             })?;
                         } else {
                             return Ok(true);
@@ -240,10 +237,6 @@
                 return Ok(false);
             }
         }
-=======
-    fn unbuffer(self) -> Option<ConsoleBuffer> {
-        None
->>>>>>> fcbca98c
     }
 }
 
