//! Windows specific definitions
#![allow(clippy::try_err)] // suggested fix does not work (cannot infer...)

use std::io::{self, Write};
use std::mem;
use std::ptr;
use std::sync::atomic::{AtomicBool, Ordering};
use std::sync::mpsc::{sync_channel, Receiver, SyncSender};
use std::sync::Arc;

use log::{debug, warn};
use unicode_segmentation::UnicodeSegmentation;
use unicode_width::UnicodeWidthStr;
use winapi::shared::minwindef::{BOOL, DWORD, FALSE, TRUE, WORD};
<<<<<<< HEAD
use winapi::um::handleapi::{CloseHandle, INVALID_HANDLE_VALUE};
use winapi::um::synchapi::{CreateEventW, ResetEvent, SetEvent};
use winapi::um::wincon::{self, CONSOLE_SCREEN_BUFFER_INFO};
=======
use winapi::shared::winerror;
>>>>>>> 232b8d9a
use winapi::um::winnt::{CHAR, HANDLE};
use winapi::um::{consoleapi, processenv, winbase, winuser};

use super::{width, Event, RawMode, RawReader, Renderer, Term};
use crate::config::{BellStyle, ColorMode, Config, OutputStreamType};
use crate::error;
use crate::highlight::Highlighter;
use crate::keys::{KeyCode as K, KeyEvent, Modifiers as M};
use crate::layout::{Layout, Position};
use crate::line_buffer::LineBuffer;
use crate::Result;

const STDIN_FILENO: DWORD = winbase::STD_INPUT_HANDLE;
const STDOUT_FILENO: DWORD = winbase::STD_OUTPUT_HANDLE;
const STDERR_FILENO: DWORD = winbase::STD_ERROR_HANDLE;

fn get_std_handle(fd: DWORD) -> Result<HANDLE> {
    let handle = unsafe { processenv::GetStdHandle(fd) };
    check_handle(handle)
}

fn check_handle(handle: HANDLE) -> Result<HANDLE> {
    if handle == INVALID_HANDLE_VALUE {
        Err(io::Error::last_os_error())?;
    } else if handle.is_null() {
        Err(io::Error::new(
            io::ErrorKind::Other,
            "no stdio handle available for this process",
        ))?;
    }
    Ok(handle)
}

fn check(rc: BOOL) -> io::Result<()> {
    if rc == FALSE {
        Err(io::Error::last_os_error())
    } else {
        Ok(())
    }
}

fn get_win_size(handle: HANDLE) -> (usize, usize) {
    let mut info = unsafe { mem::zeroed() };
    match unsafe { wincon::GetConsoleScreenBufferInfo(handle, &mut info) } {
        FALSE => (80, 24),
        _ => (
            info.dwSize.X as usize,
            (1 + info.srWindow.Bottom - info.srWindow.Top) as usize,
        ), // (info.srWindow.Right - info.srWindow.Left + 1)
    }
}

fn get_console_mode(handle: HANDLE) -> Result<DWORD> {
    let mut original_mode = 0;
    check(unsafe { consoleapi::GetConsoleMode(handle, &mut original_mode) })?;
    Ok(original_mode)
}

#[cfg(not(test))]
pub type Mode = ConsoleMode;

#[derive(Clone, Debug)]
pub struct ConsoleMode {
    original_stdin_mode: DWORD,
    stdin_handle: HANDLE,
    original_stdstream_mode: Option<DWORD>,
    stdstream_handle: HANDLE,
    raw_mode: Arc<AtomicBool>,
}

impl RawMode for ConsoleMode {
    /// Disable RAW mode for the terminal.
    fn disable_raw_mode(&self) -> Result<()> {
        check(unsafe { consoleapi::SetConsoleMode(self.stdin_handle, self.original_stdin_mode) })?;
        if let Some(original_stdstream_mode) = self.original_stdstream_mode {
            check(unsafe {
                consoleapi::SetConsoleMode(self.stdstream_handle, original_stdstream_mode)
            })?;
        }
        self.raw_mode.store(false, Ordering::SeqCst);
        Ok(())
    }
}

/// Console input reader
pub struct ConsoleRawReader {
    handle: HANDLE,
    // external print reader
    pipe_reader: Option<Arc<AsyncPipe>>,
}

impl ConsoleRawReader {
    fn create(pipe_reader: Option<Arc<AsyncPipe>>) -> Result<ConsoleRawReader> {
        let handle = get_std_handle(STDIN_FILENO)?;
        Ok(ConsoleRawReader {
            handle,
            pipe_reader,
        })
    }

    fn select(&mut self) -> Result<Event> {
        use std::convert::TryInto;
        use winapi::um::synchapi::WaitForMultipleObjects;
        use winapi::um::winbase::{INFINITE, WAIT_OBJECT_0};

        let pipe_reader = self.pipe_reader.as_ref().unwrap();
        let handles = [self.handle, pipe_reader.event.0];
        let n = handles.len().try_into().unwrap();
        loop {
            let rc = unsafe { WaitForMultipleObjects(n, handles.as_ptr(), FALSE, INFINITE) };
            if rc == WAIT_OBJECT_0 + 0 {
                let mut count = 0;
                check(unsafe {
                    consoleapi::GetNumberOfConsoleInputEvents(self.handle, &mut count)
                })?;
                match read_input(self.handle, count)? {
                    KeyPress::UnknownEscSeq => continue, // no relevant
                    key => return Ok(Event::KeyPress(key)),
                };
            } else if rc == WAIT_OBJECT_0 + 1 {
                debug!(target: "rustyline", "ExternalPrinter::receive");
                check(unsafe { ResetEvent(pipe_reader.event.0) })?;
                match pipe_reader.receiver.recv() {
                    Ok(msg) => return Ok(Event::ExternalPrint(msg)),
                    Err(e) => Err(io::Error::new(io::ErrorKind::InvalidInput, e))?,
                }
            } else {
                Err(io::Error::last_os_error())?
            }
        }
    }
}

impl RawReader for ConsoleRawReader {
<<<<<<< HEAD
    fn wait_for_input(&mut self, single_esc_abort: bool) -> Result<Event> {
        match self.pipe_reader {
            Some(_) => self.select(),
            None => self.next_key(single_esc_abort).map(Event::KeyPress),
        }
    }

    fn next_key(&mut self, _: bool) -> Result<KeyPress> {
        read_input(self.handle, std::u32::MAX)
    }
=======
    fn next_key(&mut self, _: bool) -> Result<KeyEvent> {
        use std::char::decode_utf16;
        use winapi::um::wincon::{
            LEFT_ALT_PRESSED, LEFT_CTRL_PRESSED, RIGHT_ALT_PRESSED, RIGHT_CTRL_PRESSED,
            SHIFT_PRESSED,
        };
>>>>>>> 232b8d9a

    fn read_pasted_text(&mut self) -> Result<String> {
        unimplemented!()
    }
}

fn read_input(handle: HANDLE, max_count: u32) -> Result<KeyPress> {
    use std::char::decode_utf16;
    use winapi::um::wincon::{
        LEFT_ALT_PRESSED, LEFT_CTRL_PRESSED, RIGHT_ALT_PRESSED, RIGHT_CTRL_PRESSED, SHIFT_PRESSED,
    };

    let mut rec: wincon::INPUT_RECORD = unsafe { mem::zeroed() };
    let mut count = 0;
    let mut total = 0;
    let mut surrogate = 0;
    loop {
        if total >= max_count {
            return Ok(KeyPress::UnknownEscSeq);
        }
        // TODO GetNumberOfConsoleInputEvents
        check(unsafe { consoleapi::ReadConsoleInputW(handle, &mut rec, 1 as DWORD, &mut count) })?;
        total += count;

        if rec.EventType == wincon::WINDOW_BUFFER_SIZE_EVENT {
            SIGWINCH.store(true, Ordering::SeqCst);
            debug!(target: "rustyline", "SIGWINCH");
            return Err(error::ReadlineError::WindowResize); // sigwinch +
                                                            // err => err
                                                            // ignored
        } else if rec.EventType != wincon::KEY_EVENT {
            continue;
        }
        let key_event = unsafe { rec.Event.KeyEvent() };
        // writeln!(io::stderr(), "key_event: {:?}", key_event).unwrap();
        if key_event.bKeyDown == 0 && key_event.wVirtualKeyCode != winuser::VK_MENU as WORD {
            continue;
        }
        // key_event.wRepeatCount seems to be always set to 1 (maybe because we only
        // read one character at a time)

        let alt_gr = key_event.dwControlKeyState & (LEFT_CTRL_PRESSED | RIGHT_ALT_PRESSED)
            == (LEFT_CTRL_PRESSED | RIGHT_ALT_PRESSED);
        let alt = key_event.dwControlKeyState & (LEFT_ALT_PRESSED | RIGHT_ALT_PRESSED) != 0;
        let ctrl = key_event.dwControlKeyState & (LEFT_CTRL_PRESSED | RIGHT_CTRL_PRESSED) != 0;
        let meta = alt && !alt_gr;
        let shift = key_event.dwControlKeyState & SHIFT_PRESSED != 0;

        let utf16 = unsafe { *key_event.uChar.UnicodeChar() };
        if utf16 == 0 {
            match i32::from(key_event.wVirtualKeyCode) {
                winuser::VK_LEFT => {
                    return Ok(if ctrl {
                        KeyPress::ControlLeft
                    } else if shift {
                        KeyPress::ShiftLeft
                    } else {
                        KeyPress::Left
                    });
                }
                winuser::VK_RIGHT => {
                    return Ok(if ctrl {
                        KeyPress::ControlRight
                    } else if shift {
                        KeyPress::ShiftRight
                    } else {
                        KeyPress::Right
                    });
                }
                winuser::VK_UP => {
                    return Ok(if ctrl {
                        KeyPress::ControlUp
                    } else if shift {
                        KeyPress::ShiftUp
                    } else {
                        KeyPress::Up
                    });
                }
                winuser::VK_DOWN => {
                    return Ok(if ctrl {
                        KeyPress::ControlDown
                    } else if shift {
                        KeyPress::ShiftDown
                    } else {
                        KeyPress::Down
                    });
                }
                winuser::VK_DELETE => return Ok(KeyPress::Delete),
                winuser::VK_HOME => return Ok(KeyPress::Home),
                winuser::VK_END => return Ok(KeyPress::End),
                winuser::VK_PRIOR => return Ok(KeyPress::PageUp),
                winuser::VK_NEXT => return Ok(KeyPress::PageDown),
                winuser::VK_INSERT => return Ok(KeyPress::Insert),
                winuser::VK_F1 => return Ok(KeyPress::F(1)),
                winuser::VK_F2 => return Ok(KeyPress::F(2)),
                winuser::VK_F3 => return Ok(KeyPress::F(3)),
                winuser::VK_F4 => return Ok(KeyPress::F(4)),
                winuser::VK_F5 => return Ok(KeyPress::F(5)),
                winuser::VK_F6 => return Ok(KeyPress::F(6)),
                winuser::VK_F7 => return Ok(KeyPress::F(7)),
                winuser::VK_F8 => return Ok(KeyPress::F(8)),
                winuser::VK_F9 => return Ok(KeyPress::F(9)),
                winuser::VK_F10 => return Ok(KeyPress::F(10)),
                winuser::VK_F11 => return Ok(KeyPress::F(11)),
                winuser::VK_F12 => return Ok(KeyPress::F(12)),
                // winuser::VK_BACK is correctly handled because the key_event.UnicodeChar is
                // also set.
                _ => continue,
            };
        } else if utf16 == 27 {
            return Ok(KeyPress::Esc);
        } else {
            if utf16 >= 0xD800 && utf16 < 0xDC00 {
                surrogate = utf16;
                continue;
            }
<<<<<<< HEAD
            let orc = if surrogate == 0 {
                decode_utf16(Some(utf16)).next()
            } else {
                decode_utf16([surrogate, utf16].iter().cloned()).next()
            };
            let rc = if let Some(rc) = orc {
                rc
            } else {
                return Err(error::ReadlineError::Eof);
            };
            let c = rc?;
            if meta {
                return Ok(KeyPress::Meta(c));
            } else {
                let mut key = keys::char_to_key_press(c);
                if key == KeyPress::Tab && shift {
                    key = KeyPress::BackTab;
                } else if key == KeyPress::Char(' ') && ctrl {
                    key = KeyPress::Ctrl(' ');
                }
                return Ok(key);
            }
=======
            // key_event.wRepeatCount seems to be always set to 1 (maybe because we only
            // read one character at a time)

            let alt_gr = key_event.dwControlKeyState & (LEFT_CTRL_PRESSED | RIGHT_ALT_PRESSED)
                == (LEFT_CTRL_PRESSED | RIGHT_ALT_PRESSED);
            let alt = key_event.dwControlKeyState & (LEFT_ALT_PRESSED | RIGHT_ALT_PRESSED) != 0;
            let mut mods = M::NONE;
            if key_event.dwControlKeyState & (LEFT_CTRL_PRESSED | RIGHT_CTRL_PRESSED) != 0 {
                mods |= M::CTRL;
            }
            if alt && !alt_gr {
                mods |= M::ALT;
            }
            if key_event.dwControlKeyState & SHIFT_PRESSED != 0 {
                mods |= M::SHIFT;
            }

            let utf16 = unsafe { *key_event.uChar.UnicodeChar() };
            let key = if utf16 == 0 {
                KeyEvent(
                    match i32::from(key_event.wVirtualKeyCode) {
                        winuser::VK_LEFT => K::Left,
                        winuser::VK_RIGHT => K::Right,
                        winuser::VK_UP => K::Up,
                        winuser::VK_DOWN => K::Down,
                        winuser::VK_DELETE => K::Delete,
                        winuser::VK_HOME => K::Home,
                        winuser::VK_END => K::End,
                        winuser::VK_PRIOR => K::PageUp,
                        winuser::VK_NEXT => K::PageDown,
                        winuser::VK_INSERT => K::Insert,
                        winuser::VK_F1 => K::F(1),
                        winuser::VK_F2 => K::F(2),
                        winuser::VK_F3 => K::F(3),
                        winuser::VK_F4 => K::F(4),
                        winuser::VK_F5 => K::F(5),
                        winuser::VK_F6 => K::F(6),
                        winuser::VK_F7 => K::F(7),
                        winuser::VK_F8 => K::F(8),
                        winuser::VK_F9 => K::F(9),
                        winuser::VK_F10 => K::F(10),
                        winuser::VK_F11 => K::F(11),
                        winuser::VK_F12 => K::F(12),
                        // winuser::VK_BACK is correctly handled because the key_event.UnicodeChar
                        // is also set.
                        _ => continue,
                    },
                    mods,
                )
            } else if utf16 == 27 {
                KeyEvent(K::Esc, mods)
            } else {
                if utf16 >= 0xD800 && utf16 < 0xDC00 {
                    surrogate = utf16;
                    continue;
                }
                let orc = if surrogate == 0 {
                    decode_utf16(Some(utf16)).next()
                } else {
                    decode_utf16([surrogate, utf16].iter().cloned()).next()
                };
                let rc = if let Some(rc) = orc {
                    rc
                } else {
                    return Err(error::ReadlineError::Eof);
                };
                let c = rc?;
                KeyEvent::new(c, mods)
            };
            debug!(target: "rustyline", "key: {:?}", key);
            return Ok(key);
>>>>>>> 232b8d9a
        }
    }
}

pub struct ConsoleRenderer {
    out: OutputStreamType,
    handle: HANDLE,
    cols: usize, // Number of columns in terminal
    buffer: String,
    colors_enabled: bool,
    bell_style: BellStyle,
}

impl ConsoleRenderer {
    fn new(
        handle: HANDLE,
        out: OutputStreamType,
        colors_enabled: bool,
        bell_style: BellStyle,
    ) -> ConsoleRenderer {
        // Multi line editing is enabled by ENABLE_WRAP_AT_EOL_OUTPUT mode
        let (cols, _) = get_win_size(handle);
        ConsoleRenderer {
            out,
            handle,
            cols,
            buffer: String::with_capacity(1024),
            colors_enabled,
            bell_style,
        }
    }

    fn get_console_screen_buffer_info(&self) -> Result<CONSOLE_SCREEN_BUFFER_INFO> {
        let mut info = unsafe { mem::zeroed() };
        check(unsafe { wincon::GetConsoleScreenBufferInfo(self.handle, &mut info) })?;
        Ok(info)
    }

    fn set_console_cursor_position(&mut self, pos: wincon::COORD) -> Result<()> {
        Ok(check(unsafe {
            wincon::SetConsoleCursorPosition(self.handle, pos)
        })?)
    }

    fn clear(&mut self, length: DWORD, pos: wincon::COORD, attr: WORD) -> Result<()> {
        let mut _count = 0;
        check(unsafe {
            wincon::FillConsoleOutputCharacterA(self.handle, ' ' as CHAR, length, pos, &mut _count)
        })?;
        Ok(check(unsafe {
            wincon::FillConsoleOutputAttribute(self.handle, attr, length, pos, &mut _count)
        })?)
    }

    fn set_cursor_visible(&mut self, visible: BOOL) -> Result<()> {
        set_cursor_visible(self.handle, visible)
    }

    // You can't have both ENABLE_WRAP_AT_EOL_OUTPUT and
    // ENABLE_VIRTUAL_TERMINAL_PROCESSING. So we need to wrap manually.
    fn wrap_at_eol(&mut self, s: &str, mut col: usize) -> usize {
        let mut esc_seq = 0;
        for c in s.graphemes(true) {
            if c == "\n" {
                col = 0;
                self.buffer.push_str(c);
            } else {
                let cw = width(c, &mut esc_seq);
                col += cw;
                if col > self.cols {
                    self.buffer.push('\n');
                    col = cw;
                }
                self.buffer.push_str(c);
            }
        }
        if col == self.cols {
            self.buffer.push('\n');
            col = 0;
        }
        col
    }

    // position at the start of the prompt, clear to end of previous input
    fn clear_old_rows(
        &mut self,
        info: &CONSOLE_SCREEN_BUFFER_INFO,
        layout: &Layout,
    ) -> Result<()> {
        let current_row = layout.cursor.row;
        let old_rows = layout.end.row;
        let mut coord = info.dwCursorPosition;
        coord.X = 0;
        coord.Y -= current_row as i16;
        self.set_console_cursor_position(coord)?;
        self.clear(
            (info.dwSize.X * (old_rows as i16 + 1)) as DWORD,
            coord,
            info.wAttributes,
        )
    }
}

fn set_cursor_visible(handle: HANDLE, visible: BOOL) -> Result<()> {
    let mut info = unsafe { mem::zeroed() };
    check(unsafe { wincon::GetConsoleCursorInfo(handle, &mut info) })?;
    if info.bVisible == visible {
        return Ok(());
    }
    info.bVisible = visible;
    Ok(check(unsafe {
        wincon::SetConsoleCursorInfo(handle, &info)
    })?)
}

impl Renderer for ConsoleRenderer {
    type Reader = ConsoleRawReader;

    fn move_cursor(&mut self, old: Position, new: Position) -> Result<()> {
        let mut cursor = self.get_console_screen_buffer_info()?.dwCursorPosition;
        if new.row > old.row {
            cursor.Y += (new.row - old.row) as i16;
        } else {
            cursor.Y -= (old.row - new.row) as i16;
        }
        if new.col > old.col {
            cursor.X += (new.col - old.col) as i16;
        } else {
            cursor.X -= (old.col - new.col) as i16;
        }
        self.set_console_cursor_position(cursor)
    }

    fn refresh_line(
        &mut self,
        prompt: &str,
        line: &LineBuffer,
        hint: Option<&str>,
        old_layout: &Layout,
        new_layout: &Layout,
        highlighter: Option<&dyn Highlighter>,
    ) -> Result<()> {
        let default_prompt = new_layout.default_prompt;
        let cursor = new_layout.cursor;
        let end_pos = new_layout.end;

        self.buffer.clear();
        let mut col = 0;
        if let Some(highlighter) = highlighter {
            // TODO handle ansi escape code (SetConsoleTextAttribute)
            // append the prompt
            col = self.wrap_at_eol(&highlighter.highlight_prompt(prompt, default_prompt), col);
            // append the input line
            col = self.wrap_at_eol(&highlighter.highlight(line, line.pos()), col);
        } else {
            // append the prompt
            self.buffer.push_str(prompt);
            // append the input line
            self.buffer.push_str(line);
        }
        // append hint
        if let Some(hint) = hint {
            if let Some(highlighter) = highlighter {
                self.wrap_at_eol(&highlighter.highlight_hint(hint), col);
            } else {
                self.buffer.push_str(hint);
            }
        }
        let mut info = self.get_console_screen_buffer_info()?;
        self.set_cursor_visible(FALSE)?; // just to avoid flickering
        let handle = self.handle;
        scopeguard::defer! {
            let _ = set_cursor_visible(handle, TRUE);
        }
        // position at the start of the prompt, clear to end of previous input
        self.clear_old_rows(&info, old_layout)?;
        // display prompt, input line and hint
        self.write_and_flush(self.buffer.as_bytes())?;

        // position the cursor
        let mut coord = self.get_console_screen_buffer_info()?.dwCursorPosition;
        coord.X = cursor.col as i16;
        coord.Y -= (end_pos.row - cursor.row) as i16;
        self.set_console_cursor_position(coord)?;

        Ok(())
    }

    fn write_and_flush(&self, buf: &[u8]) -> Result<()> {
        match self.out {
            OutputStreamType::Stdout => {
                io::stdout().write_all(buf)?;
                io::stdout().flush()?;
            }
            OutputStreamType::Stderr => {
                io::stderr().write_all(buf)?;
                io::stderr().flush()?;
            }
        }
        Ok(())
    }

    /// Characters with 2 column width are correctly handled (not split).
    fn calculate_position(&self, s: &str, orig: Position) -> Position {
        let mut pos = orig;
        for c in s.graphemes(true) {
            if c == "\n" {
                pos.col = 0;
                pos.row += 1;
            } else {
                let cw = c.width();
                pos.col += cw;
                if pos.col > self.cols {
                    pos.row += 1;
                    pos.col = cw;
                }
            }
        }
        if pos.col == self.cols {
            pos.col = 0;
            pos.row += 1;
        }
        pos
    }

    fn beep(&mut self) -> Result<()> {
        match self.bell_style {
            BellStyle::Audible => {
                io::stderr().write_all(b"\x07")?;
                io::stderr().flush()?;
                Ok(())
            }
            _ => Ok(()),
        }
    }

    /// Clear the screen. Used to handle ctrl+l
    fn clear_screen(&mut self) -> Result<()> {
        let info = self.get_console_screen_buffer_info()?;
        let coord = wincon::COORD { X: 0, Y: 0 };
        check(unsafe { wincon::SetConsoleCursorPosition(self.handle, coord) })?;
        let n = info.dwSize.X as DWORD * info.dwSize.Y as DWORD;
        self.clear(n, coord, info.wAttributes)
    }

    fn clear_rows(&mut self, layout: &Layout) -> Result<()> {
        let mut info = self.get_console_screen_buffer_info()?;
        self.clear_old_rows(&mut info, layout)
    }

    fn sigwinch(&self) -> bool {
        SIGWINCH.compare_and_swap(true, false, Ordering::SeqCst)
    }

    /// Try to get the number of columns in the current terminal,
    /// or assume 80 if it fails.
    fn update_size(&mut self) {
        let (cols, _) = get_win_size(self.handle);
        self.cols = cols;
    }

    fn get_columns(&self) -> usize {
        self.cols
    }

    /// Try to get the number of rows in the current terminal,
    /// or assume 24 if it fails.
    fn get_rows(&self) -> usize {
        let (_, rows) = get_win_size(self.handle);
        rows
    }

    fn colors_enabled(&self) -> bool {
        self.colors_enabled
    }

    fn move_cursor_at_leftmost(&mut self, _: &mut ConsoleRawReader) -> Result<()> {
        self.write_and_flush(b"")?; // we must do this otherwise the cursor position is not reported correctly
        let mut info = self.get_console_screen_buffer_info()?;
        if info.dwCursorPosition.X == 0 {
            return Ok(());
        }
        debug!(target: "rustyline", "initial cursor location: {:?}, {:?}", info.dwCursorPosition.X, info.dwCursorPosition.Y);
        info.dwCursorPosition.X = 0;
        info.dwCursorPosition.Y += 1;
        let res = self.set_console_cursor_position(info.dwCursorPosition);
        if let Err(error::ReadlineError::Io(ref e)) = res {
            if e.raw_os_error() == Some(winerror::ERROR_INVALID_PARAMETER as i32) {
                warn!(target: "rustyline", "invalid cursor position: ({:?}, {:?}) in ({:?}, {:?})", info.dwCursorPosition.X, info.dwCursorPosition.Y, info.dwSize.X, info.dwSize.Y);
                println!();
                return Ok(());
            }
        }
        res
    }
}

static SIGWINCH: AtomicBool = AtomicBool::new(false);

#[cfg(not(test))]
pub type Terminal = Console;

#[derive(Clone, Debug)]
pub struct Console {
    stdin_isatty: bool,
    stdin_handle: HANDLE,
    stdstream_isatty: bool,
    stdstream_handle: HANDLE,
    pub(crate) color_mode: ColorMode,
    ansi_colors_supported: bool,
    stream_type: OutputStreamType,
    bell_style: BellStyle,
    raw_mode: Arc<AtomicBool>,
    // external print reader
    pipe_reader: Option<Arc<AsyncPipe>>,
    // external print writer
    pipe_writer: Option<SyncSender<String>>,
}

impl Console {
    fn colors_enabled(&self) -> bool {
        // TODO ANSI Colors & Windows <10
        match self.color_mode {
            ColorMode::Enabled => self.stdstream_isatty && self.ansi_colors_supported,
            ColorMode::Forced => true,
            ColorMode::Disabled => false,
        }
    }
}

impl Term for Console {
    type ExternalPrinter = ExternalPrinter;
    type Mode = ConsoleMode;
    type Reader = ConsoleRawReader;
    type Writer = ConsoleRenderer;

    fn new(
        color_mode: ColorMode,
        stream_type: OutputStreamType,
        _tab_stop: usize,
        bell_style: BellStyle,
    ) -> Console {
        let stdin_handle = get_std_handle(STDIN_FILENO);
        let stdin_isatty = match stdin_handle {
            Ok(handle) => {
                // If this function doesn't fail then fd is a TTY
                get_console_mode(handle).is_ok()
            }
            Err(_) => false,
        };

        let stdstream_handle = get_std_handle(if stream_type == OutputStreamType::Stdout {
            STDOUT_FILENO
        } else {
            STDERR_FILENO
        });
        let stdstream_isatty = match stdstream_handle {
            Ok(handle) => {
                // If this function doesn't fail then fd is a TTY
                get_console_mode(handle).is_ok()
            }
            Err(_) => false,
        };

        Console {
            stdin_isatty,
            stdin_handle: stdin_handle.unwrap_or(ptr::null_mut()),
            stdstream_isatty,
            stdstream_handle: stdstream_handle.unwrap_or(ptr::null_mut()),
            color_mode,
            ansi_colors_supported: false,
            stream_type,
            bell_style,
            raw_mode: Arc::new(AtomicBool::new(false)),
            pipe_reader: None,
            pipe_writer: None,
        }
    }

    /// Checking for an unsupported TERM in windows is a no-op
    fn is_unsupported(&self) -> bool {
        false
    }

    fn is_stdin_tty(&self) -> bool {
        self.stdin_isatty
    }

    fn is_output_tty(&self) -> bool {
        self.stdstream_isatty
    }

    // pub fn install_sigwinch_handler(&mut self) {
    // See ReadConsoleInputW && WINDOW_BUFFER_SIZE_EVENT
    // }

    /// Enable RAW mode for the terminal.
    fn enable_raw_mode(&mut self) -> Result<Self::Mode> {
        if !self.stdin_isatty {
            Err(io::Error::new(
                io::ErrorKind::Other,
                "no stdio handle available for this process",
            ))?;
        }
        let original_stdin_mode = get_console_mode(self.stdin_handle)?;
        // Disable these modes
        let mut raw = original_stdin_mode
            & !(wincon::ENABLE_LINE_INPUT
                | wincon::ENABLE_ECHO_INPUT
                | wincon::ENABLE_PROCESSED_INPUT);
        // Enable these modes
        raw |= wincon::ENABLE_EXTENDED_FLAGS;
        raw |= wincon::ENABLE_INSERT_MODE;
        raw |= wincon::ENABLE_QUICK_EDIT_MODE;
        raw |= wincon::ENABLE_WINDOW_INPUT;
        check(unsafe { consoleapi::SetConsoleMode(self.stdin_handle, raw) })?;

        let original_stdstream_mode = if self.stdstream_isatty {
            let original_stdstream_mode = get_console_mode(self.stdstream_handle)?;

            let mut mode = original_stdstream_mode;
            if mode & wincon::ENABLE_WRAP_AT_EOL_OUTPUT == 0 {
                mode |= wincon::ENABLE_WRAP_AT_EOL_OUTPUT;
                debug!(target: "rustyline", "activate ENABLE_WRAP_AT_EOL_OUTPUT");
                unsafe {
                    assert!(consoleapi::SetConsoleMode(self.stdstream_handle, mode) != 0);
                }
            }
            // To enable ANSI colors (Windows 10 only):
            // https://docs.microsoft.com/en-us/windows/console/setconsolemode
            self.ansi_colors_supported = mode & wincon::ENABLE_VIRTUAL_TERMINAL_PROCESSING != 0;
            if self.ansi_colors_supported {
                if self.color_mode == ColorMode::Disabled {
                    mode &= !wincon::ENABLE_VIRTUAL_TERMINAL_PROCESSING;
                    debug!(target: "rustyline", "deactivate ENABLE_VIRTUAL_TERMINAL_PROCESSING");
                    unsafe {
                        assert!(consoleapi::SetConsoleMode(self.stdstream_handle, mode) != 0);
                    }
                } else {
                    debug!(target: "rustyline", "ANSI colors already enabled");
                }
            } else if self.color_mode != ColorMode::Disabled {
                mode |= wincon::ENABLE_VIRTUAL_TERMINAL_PROCESSING;
                self.ansi_colors_supported =
                    unsafe { consoleapi::SetConsoleMode(self.stdstream_handle, mode) != 0 };
                debug!(target: "rustyline", "ansi_colors_supported: {}", self.ansi_colors_supported);
            }
            Some(original_stdstream_mode)
        } else {
            None
        };

        self.raw_mode.store(true, Ordering::SeqCst);
        // when all ExternalPrinter are dropped there is no need to use `pipe_reader`
        /*if let Some(ref arc) = self.pipe_writer { FIXME
            if Arc::strong_count(arc) == 1 {
                self.pipe_writer = None;
                self.pipe_reader = None;
            }
        }*/

        Ok(ConsoleMode {
            original_stdin_mode,
            stdin_handle: self.stdin_handle,
            original_stdstream_mode,
            stdstream_handle: self.stdstream_handle,
            raw_mode: self.raw_mode.clone(),
        })
    }

    fn create_reader(&self, _: &Config) -> Result<ConsoleRawReader> {
        ConsoleRawReader::create(self.pipe_reader.clone())
    }

    fn create_writer(&self) -> ConsoleRenderer {
        ConsoleRenderer::new(
            self.stdstream_handle,
            self.stream_type,
            self.colors_enabled(),
            self.bell_style,
        )
    }

    fn create_external_printer(&mut self) -> Result<ExternalPrinter> {
        if let Some(ref sender) = self.pipe_writer {
            return Ok(ExternalPrinter {
                event: INVALID_HANDLE_VALUE, // FIXME
                buf: String::new(),
                sender: sender.clone(),
                raw_mode: self.raw_mode.clone(),
                target: self.stream_type,
            });
        }
        if !self.is_stdin_tty() || !self.is_output_tty() {
            Err(io::Error::from(ErrorKind::Other))?; // FIXME
        }
        let event = unsafe { CreateEventW(ptr::null_mut(), TRUE, FALSE, ptr::null()) };
        if event.is_null() {
            Err(io::Error::last_os_error())?;
        }
        let (sender, receiver) = sync_channel(1);

        let reader = Arc::new(AsyncPipe {
            event: Handle(event),
            receiver,
        });
        self.pipe_reader.replace(reader);
        self.pipe_writer.replace(sender.clone());
        Ok(ExternalPrinter {
            event: event,
            buf: String::new(),
            sender,
            raw_mode: self.raw_mode.clone(),
            target: self.stream_type,
        })
    }
}

unsafe impl Send for Console {}
unsafe impl Sync for Console {}

#[derive(Debug)]
struct AsyncPipe {
    event: Handle,
    receiver: Receiver<String>,
}

#[derive(Debug)]
pub struct ExternalPrinter {
    event: HANDLE,
    buf: String,
    sender: SyncSender<String>,
    raw_mode: Arc<AtomicBool>,
    target: OutputStreamType,
}

unsafe impl Send for ExternalPrinter {}
unsafe impl Sync for ExternalPrinter {}

impl Write for ExternalPrinter {
    fn write(&mut self, buf: &[u8]) -> io::Result<usize> {
        // write directly to stdout/stderr while not in raw mode
        if !self.raw_mode.load(Ordering::SeqCst) {
            match self.target {
                OutputStreamType::Stderr => io::stderr().write(buf),
                OutputStreamType::Stdout => io::stdout().write(buf),
            }
        } else {
            match std::str::from_utf8(buf) {
                Ok(s) => {
                    self.buf.push_str(s);
                    if s.contains('\n') {
                        self.flush()?
                    }
                }
                Err(e) => return Err(io::Error::new(io::ErrorKind::InvalidInput, e)),
            };
            Ok(buf.len())
        }
    }

    fn flush(&mut self) -> io::Result<()> {
        if !self.raw_mode.load(Ordering::SeqCst) {
            match self.target {
                OutputStreamType::Stderr => io::stderr().flush(),
                OutputStreamType::Stdout => io::stdout().flush(),
            }
        } else {
            if let Err(err) = self.sender.send(self.buf.split_off(0)) {
                return Err(io::Error::new(io::ErrorKind::InvalidInput, err));
            }
            check(unsafe { SetEvent(self.event) })
        }
    }
}

#[derive(Debug)]
struct Handle(HANDLE);

unsafe impl Send for Handle {}
unsafe impl Sync for Handle {}

impl Drop for Handle {
    fn drop(&mut self) {
        unsafe { CloseHandle(self.0) };
    }
}

#[cfg(test)]
mod test {
    use super::Console;

    #[test]
    fn test_send() {
        fn assert_send<T: Send>() {}
        assert_send::<Console>();
    }

    #[test]
    fn test_sync() {
        fn assert_sync<T: Sync>() {}
        assert_sync::<Console>();
    }
}<|MERGE_RESOLUTION|>--- conflicted
+++ resolved
@@ -12,13 +12,10 @@
 use unicode_segmentation::UnicodeSegmentation;
 use unicode_width::UnicodeWidthStr;
 use winapi::shared::minwindef::{BOOL, DWORD, FALSE, TRUE, WORD};
-<<<<<<< HEAD
+use winapi::shared::winerror;
 use winapi::um::handleapi::{CloseHandle, INVALID_HANDLE_VALUE};
 use winapi::um::synchapi::{CreateEventW, ResetEvent, SetEvent};
 use winapi::um::wincon::{self, CONSOLE_SCREEN_BUFFER_INFO};
-=======
-use winapi::shared::winerror;
->>>>>>> 232b8d9a
 use winapi::um::winnt::{CHAR, HANDLE};
 use winapi::um::{consoleapi, processenv, winbase, winuser};
 
@@ -153,7 +150,6 @@
 }
 
 impl RawReader for ConsoleRawReader {
-<<<<<<< HEAD
     fn wait_for_input(&mut self, single_esc_abort: bool) -> Result<Event> {
         match self.pipe_reader {
             Some(_) => self.select(),
@@ -161,17 +157,9 @@
         }
     }
 
-    fn next_key(&mut self, _: bool) -> Result<KeyPress> {
+    fn next_key(&mut self, _: bool) -> Result<KeyEvent> {
         read_input(self.handle, std::u32::MAX)
     }
-=======
-    fn next_key(&mut self, _: bool) -> Result<KeyEvent> {
-        use std::char::decode_utf16;
-        use winapi::um::wincon::{
-            LEFT_ALT_PRESSED, LEFT_CTRL_PRESSED, RIGHT_ALT_PRESSED, RIGHT_CTRL_PRESSED,
-            SHIFT_PRESSED,
-        };
->>>>>>> 232b8d9a
 
     fn read_pasted_text(&mut self) -> Result<String> {
         unimplemented!()
@@ -216,79 +204,59 @@
         let alt_gr = key_event.dwControlKeyState & (LEFT_CTRL_PRESSED | RIGHT_ALT_PRESSED)
             == (LEFT_CTRL_PRESSED | RIGHT_ALT_PRESSED);
         let alt = key_event.dwControlKeyState & (LEFT_ALT_PRESSED | RIGHT_ALT_PRESSED) != 0;
-        let ctrl = key_event.dwControlKeyState & (LEFT_CTRL_PRESSED | RIGHT_CTRL_PRESSED) != 0;
-        let meta = alt && !alt_gr;
-        let shift = key_event.dwControlKeyState & SHIFT_PRESSED != 0;
+        let mut mods = M::NONE;
+            if key_event.dwControlKeyState & (LEFT_CTRL_PRESSED | RIGHT_CTRL_PRESSED) != 0 {
+        mods |= M::CTRL;
+            }
+            if alt && !alt_gr {
+        mods |= M::ALT;
+            }
+            if key_event.dwControlKeyState & SHIFT_PRESSED != 0 {
+                mods |= M::SHIFT;
+            }
 
         let utf16 = unsafe { *key_event.uChar.UnicodeChar() };
-        if utf16 == 0 {
+        let key = if utf16 == 0 {
+                KeyEvent(
             match i32::from(key_event.wVirtualKeyCode) {
-                winuser::VK_LEFT => {
-                    return Ok(if ctrl {
-                        KeyPress::ControlLeft
-                    } else if shift {
-                        KeyPress::ShiftLeft
-                    } else {
-                        KeyPress::Left
-                    });
-                }
-                winuser::VK_RIGHT => {
-                    return Ok(if ctrl {
-                        KeyPress::ControlRight
-                    } else if shift {
-                        KeyPress::ShiftRight
-                    } else {
-                        KeyPress::Right
-                    });
-                }
-                winuser::VK_UP => {
-                    return Ok(if ctrl {
-                        KeyPress::ControlUp
-                    } else if shift {
-                        KeyPress::ShiftUp
-                    } else {
-                        KeyPress::Up
-                    });
-                }
-                winuser::VK_DOWN => {
-                    return Ok(if ctrl {
-                        KeyPress::ControlDown
-                    } else if shift {
-                        KeyPress::ShiftDown
-                    } else {
-                        KeyPress::Down
-                    });
-                }
-                winuser::VK_DELETE => return Ok(KeyPress::Delete),
-                winuser::VK_HOME => return Ok(KeyPress::Home),
-                winuser::VK_END => return Ok(KeyPress::End),
-                winuser::VK_PRIOR => return Ok(KeyPress::PageUp),
-                winuser::VK_NEXT => return Ok(KeyPress::PageDown),
-                winuser::VK_INSERT => return Ok(KeyPress::Insert),
-                winuser::VK_F1 => return Ok(KeyPress::F(1)),
-                winuser::VK_F2 => return Ok(KeyPress::F(2)),
-                winuser::VK_F3 => return Ok(KeyPress::F(3)),
-                winuser::VK_F4 => return Ok(KeyPress::F(4)),
-                winuser::VK_F5 => return Ok(KeyPress::F(5)),
-                winuser::VK_F6 => return Ok(KeyPress::F(6)),
-                winuser::VK_F7 => return Ok(KeyPress::F(7)),
-                winuser::VK_F8 => return Ok(KeyPress::F(8)),
-                winuser::VK_F9 => return Ok(KeyPress::F(9)),
-                winuser::VK_F10 => return Ok(KeyPress::F(10)),
-                winuser::VK_F11 => return Ok(KeyPress::F(11)),
-                winuser::VK_F12 => return Ok(KeyPress::F(12)),
-                // winuser::VK_BACK is correctly handled because the key_event.UnicodeChar is
-                // also set.
+                winuser::VK_LEFT => K::Left,
+
+                winuser::VK_RIGHT => K::Right,
+
+                winuser::VK_UP => K::Up,
+
+                winuser::VK_DOWN => K::Down,
+
+                winuser::VK_DELETE => K::Delete,
+                winuser::VK_HOME => K::Home,
+                winuser::VK_END => K::End,
+                winuser::VK_PRIOR => K::PageUp,
+                winuser::VK_NEXT => K::PageDown,
+                winuser::VK_INSERT => K::Insert,
+                winuser::VK_F1 => K::F(1),
+                winuser::VK_F2 => K::F(2),
+                winuser::VK_F3 => K::F(3),
+                winuser::VK_F4 => K::F(4),
+                winuser::VK_F5 => K::F(5),
+                winuser::VK_F6 => K::F(6),
+                winuser::VK_F7 => K::F(7),
+                winuser::VK_F8 => K::F(8),
+                winuser::VK_F9 => K::F(9),
+                winuser::VK_F10 => K::F(10),
+                winuser::VK_F11 => K::F(11),
+                winuser::VK_F12 => K::F(12),
+                // winuser::VK_BACK is correctly handled because the key_event.UnicodeChar
+                // isalso set.
                 _ => continue,
-            };
-        } else if utf16 == 27 {
-            return Ok(KeyPress::Esc);
+            },
+        mods,
+                )} else if utf16 == 27 {
+            KeyEvent(K::Esc, mods)
         } else {
             if utf16 >= 0xD800 && utf16 < 0xDC00 {
                 surrogate = utf16;
                 continue;
             }
-<<<<<<< HEAD
             let orc = if surrogate == 0 {
                 decode_utf16(Some(utf16)).next()
             } else {
@@ -300,93 +268,14 @@
                 return Err(error::ReadlineError::Eof);
             };
             let c = rc?;
-            if meta {
-                return Ok(KeyPress::Meta(c));
-            } else {
-                let mut key = keys::char_to_key_press(c);
-                if key == KeyPress::Tab && shift {
-                    key = KeyPress::BackTab;
-                } else if key == KeyPress::Char(' ') && ctrl {
-                    key = KeyPress::Ctrl(' ');
-                }
+            KeyEvent::new(c, mods)
+                };
+                    debug!(target: "rustyline", "key: {:?}",
+                    key );
                 return Ok(key);
             }
-=======
-            // key_event.wRepeatCount seems to be always set to 1 (maybe because we only
-            // read one character at a time)
-
-            let alt_gr = key_event.dwControlKeyState & (LEFT_CTRL_PRESSED | RIGHT_ALT_PRESSED)
-                == (LEFT_CTRL_PRESSED | RIGHT_ALT_PRESSED);
-            let alt = key_event.dwControlKeyState & (LEFT_ALT_PRESSED | RIGHT_ALT_PRESSED) != 0;
-            let mut mods = M::NONE;
-            if key_event.dwControlKeyState & (LEFT_CTRL_PRESSED | RIGHT_CTRL_PRESSED) != 0 {
-                mods |= M::CTRL;
-            }
-            if alt && !alt_gr {
-                mods |= M::ALT;
-            }
-            if key_event.dwControlKeyState & SHIFT_PRESSED != 0 {
-                mods |= M::SHIFT;
-            }
-
-            let utf16 = unsafe { *key_event.uChar.UnicodeChar() };
-            let key = if utf16 == 0 {
-                KeyEvent(
-                    match i32::from(key_event.wVirtualKeyCode) {
-                        winuser::VK_LEFT => K::Left,
-                        winuser::VK_RIGHT => K::Right,
-                        winuser::VK_UP => K::Up,
-                        winuser::VK_DOWN => K::Down,
-                        winuser::VK_DELETE => K::Delete,
-                        winuser::VK_HOME => K::Home,
-                        winuser::VK_END => K::End,
-                        winuser::VK_PRIOR => K::PageUp,
-                        winuser::VK_NEXT => K::PageDown,
-                        winuser::VK_INSERT => K::Insert,
-                        winuser::VK_F1 => K::F(1),
-                        winuser::VK_F2 => K::F(2),
-                        winuser::VK_F3 => K::F(3),
-                        winuser::VK_F4 => K::F(4),
-                        winuser::VK_F5 => K::F(5),
-                        winuser::VK_F6 => K::F(6),
-                        winuser::VK_F7 => K::F(7),
-                        winuser::VK_F8 => K::F(8),
-                        winuser::VK_F9 => K::F(9),
-                        winuser::VK_F10 => K::F(10),
-                        winuser::VK_F11 => K::F(11),
-                        winuser::VK_F12 => K::F(12),
-                        // winuser::VK_BACK is correctly handled because the key_event.UnicodeChar
-                        // is also set.
-                        _ => continue,
-                    },
-                    mods,
-                )
-            } else if utf16 == 27 {
-                KeyEvent(K::Esc, mods)
-            } else {
-                if utf16 >= 0xD800 && utf16 < 0xDC00 {
-                    surrogate = utf16;
-                    continue;
-                }
-                let orc = if surrogate == 0 {
-                    decode_utf16(Some(utf16)).next()
-                } else {
-                    decode_utf16([surrogate, utf16].iter().cloned()).next()
-                };
-                let rc = if let Some(rc) = orc {
-                    rc
-                } else {
-                    return Err(error::ReadlineError::Eof);
-                };
-                let c = rc?;
-                KeyEvent::new(c, mods)
-            };
-            debug!(target: "rustyline", "key: {:?}", key);
-            return Ok(key);
->>>>>>> 232b8d9a
-        }
-    }
-}
+        }
+
 
 pub struct ConsoleRenderer {
     out: OutputStreamType,
