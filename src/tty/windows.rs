--- conflicted
+++ resolved
@@ -255,12 +255,7 @@
 
         if rec.EventType == wincon::WINDOW_BUFFER_SIZE_EVENT {
             debug!(target: "rustyline", "SIGWINCH");
-<<<<<<< HEAD
-            // sigwinch + err => err ignored
-            return Err(error::ReadlineError::WindowResize);
-=======
             return Err(error::ReadlineError::WindowResized);
->>>>>>> 46a6766c
         } else if rec.EventType != wincon::KEY_EVENT {
             continue;
         }
