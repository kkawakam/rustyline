//! Windows specific definitions
#![allow(clippy::try_err)] // suggested fix does not work (cannot infer...)

use std::io::{self, Write};
use std::mem;
use std::sync::atomic::{AtomicBool, Ordering};
use std::time::{Duration, Instant};

use log::{debug, warn};
use unicode_segmentation::UnicodeSegmentation;
use unicode_width::UnicodeWidthStr;
use winapi::shared::minwindef::{BOOL, DWORD, FALSE, TRUE, WORD};
use winapi::shared::winerror;
use winapi::um::handleapi::INVALID_HANDLE_VALUE;
use winapi::um::wincon::{self, CONSOLE_SCREEN_BUFFER_INFO, COORD};
use winapi::um::winnt::{CHAR, HANDLE};
use winapi::um::{consoleapi, processenv, winbase, winuser};

use super::{width, RawMode, RawReader, Renderer, Term};
use crate::config::{BellStyle, ColorMode, Config, OutputStreamType};
use crate::highlight::Highlighter;
use crate::keys::{KeyCode as K, KeyEvent, Modifiers as M};
use crate::layout::{Layout, Position};
use crate::line_buffer::LineBuffer;
use crate::{error, Cmd, Result};

const STDIN_FILENO: DWORD = winbase::STD_INPUT_HANDLE;
const STDOUT_FILENO: DWORD = winbase::STD_OUTPUT_HANDLE;
const STDERR_FILENO: DWORD = winbase::STD_ERROR_HANDLE;

fn get_std_handle(fd: DWORD) -> Result<HANDLE> {
    let handle = unsafe { processenv::GetStdHandle(fd) };
    if handle == INVALID_HANDLE_VALUE {
        Err(io::Error::last_os_error())?;
    } else if handle.is_null() {
        Err(io::Error::new(
            io::ErrorKind::Other,
            "no stdio handle available for this process",
        ))?;
    }
    Ok(handle)
}

fn check(rc: BOOL) -> Result<()> {
    if rc == FALSE {
        Err(io::Error::last_os_error())?
    } else {
        Ok(())
    }
}

fn get_win_size(handle: HANDLE) -> (usize, usize) {
    let mut info = unsafe { mem::zeroed() };
    match unsafe { wincon::GetConsoleScreenBufferInfo(handle, &mut info) } {
        FALSE => (80, 24),
        _ => (
            info.dwSize.X as usize,
            (1 + info.srWindow.Bottom - info.srWindow.Top) as usize,
        ), // (info.srWindow.Right - info.srWindow.Left + 1)
    }
}

fn get_console_mode(handle: HANDLE) -> Result<DWORD> {
    let mut original_mode = 0;
    check(unsafe { consoleapi::GetConsoleMode(handle, &mut original_mode) })?;
    Ok(original_mode)
}

type ConsoleKeyMap = ();
#[cfg(not(test))]
pub type KeyMap = ConsoleKeyMap;

#[must_use = "You must restore default mode (disable_raw_mode)"]
#[cfg(not(test))]
pub type Mode = ConsoleMode;

#[derive(Clone, Copy, Debug)]
pub struct ConsoleMode {
    original_stdin_mode: DWORD,
    stdin_handle: HANDLE,
    original_stdstream_mode: Option<DWORD>,
    stdstream_handle: HANDLE,
}

impl RawMode for ConsoleMode {
    /// Disable RAW mode for the terminal.
    fn disable_raw_mode(&self) -> Result<()> {
        check(unsafe { consoleapi::SetConsoleMode(self.stdin_handle, self.original_stdin_mode) })?;
        if let Some(original_stdstream_mode) = self.original_stdstream_mode {
            check(unsafe {
                consoleapi::SetConsoleMode(self.stdstream_handle, original_stdstream_mode)
            })?;
        }
        Ok(())
    }
}

/// Console input reader
pub struct ConsoleRawReader {
    handle: HANDLE,
}

impl ConsoleRawReader {
    pub fn create() -> Result<ConsoleRawReader> {
        let handle = get_std_handle(STDIN_FILENO)?;
        Ok(ConsoleRawReader { handle })
    }

    fn get_number_of_events(&mut self) -> Result<u32> {
        let mut count = 0;
        check(unsafe { consoleapi::GetNumberOfConsoleInputEvents(self.handle, &mut count) })?;
        Ok(count)
    }
}

impl RawReader for ConsoleRawReader {
    fn next_key(&mut self, _: bool) -> Result<KeyEvent> {
        use std::char::decode_utf16;
        use winapi::um::wincon::{
            LEFT_ALT_PRESSED, LEFT_CTRL_PRESSED, RIGHT_ALT_PRESSED, RIGHT_CTRL_PRESSED,
            SHIFT_PRESSED,
        };

        let mut rec: wincon::INPUT_RECORD = unsafe { mem::zeroed() };
        let mut count = 0;
        let mut surrogate = 0;
        loop {
            // TODO GetNumberOfConsoleInputEvents
            check(unsafe { consoleapi::ReadConsoleInputW(self.handle, &mut rec, 1, &mut count) })?;

            if rec.EventType == wincon::WINDOW_BUFFER_SIZE_EVENT {
                SIGWINCH.store(true, Ordering::SeqCst);
                debug!(target: "rustyline", "SIGWINCH");
                // sigwinch + err => err ignored
                return Err(error::ReadlineError::WindowResize);
            } else if rec.EventType != wincon::KEY_EVENT {
                continue;
            }
            let key_event = unsafe { rec.Event.KeyEvent() };
            // writeln!(io::stderr(), "key_event: {:?}", key_event).unwrap();
            if key_event.bKeyDown == 0 && key_event.wVirtualKeyCode != winuser::VK_MENU as WORD {
                continue;
            }
            // key_event.wRepeatCount seems to be always set to 1 (maybe because we only
            // read one character at a time)

            let alt_gr = key_event.dwControlKeyState & (LEFT_CTRL_PRESSED | RIGHT_ALT_PRESSED)
                == (LEFT_CTRL_PRESSED | RIGHT_ALT_PRESSED);
            let mut mods = M::NONE;
            if !alt_gr
                && key_event.dwControlKeyState & (LEFT_CTRL_PRESSED | RIGHT_CTRL_PRESSED) != 0
            {
                mods |= M::CTRL;
            }
            if !alt_gr && key_event.dwControlKeyState & (LEFT_ALT_PRESSED | RIGHT_ALT_PRESSED) != 0
            {
                mods |= M::ALT;
            }
            if key_event.dwControlKeyState & SHIFT_PRESSED != 0 {
                mods |= M::SHIFT;
            }

            let utf16 = unsafe { *key_event.uChar.UnicodeChar() };
            let key_code = match i32::from(key_event.wVirtualKeyCode) {
                winuser::VK_LEFT => K::Left,
                winuser::VK_RIGHT => K::Right,
                winuser::VK_UP => K::Up,
                winuser::VK_DOWN => K::Down,
                winuser::VK_DELETE => K::Delete,
                winuser::VK_HOME => K::Home,
                winuser::VK_END => K::End,
                winuser::VK_PRIOR => K::PageUp,
                winuser::VK_NEXT => K::PageDown,
                winuser::VK_INSERT => K::Insert,
                winuser::VK_F1 => K::F(1),
                winuser::VK_F2 => K::F(2),
                winuser::VK_F3 => K::F(3),
                winuser::VK_F4 => K::F(4),
                winuser::VK_F5 => K::F(5),
                winuser::VK_F6 => K::F(6),
                winuser::VK_F7 => K::F(7),
                winuser::VK_F8 => K::F(8),
                winuser::VK_F9 => K::F(9),
                winuser::VK_F10 => K::F(10),
                winuser::VK_F11 => K::F(11),
                winuser::VK_F12 => K::F(12),
                winuser::VK_BACK => K::Backspace, // vs Ctrl-h
                winuser::VK_RETURN => K::Enter,   // vs Ctrl-m
                winuser::VK_ESCAPE => K::Esc,
                winuser::VK_TAB => {
                    if mods.contains(M::SHIFT) {
                        mods.remove(M::SHIFT);
                        K::BackTab
                    } else {
                        K::Tab // vs Ctrl-i
                    }
                }
                _ => {
                    if utf16 == 0 {
                        continue;
                    } else {
                        K::UnknownEscSeq
                    }
                }
            };
            let key = if key_code != K::UnknownEscSeq {
                KeyEvent(key_code, mods)
            } else if utf16 == 27 {
                KeyEvent(K::Esc, mods) // FIXME dead code ?
            } else {
                if (0xD800..0xDC00).contains(&utf16) {
                    surrogate = utf16;
                    continue;
                }
                let orc = if surrogate == 0 {
                    decode_utf16(Some(utf16)).next()
                } else {
                    decode_utf16([surrogate, utf16].iter().cloned()).next()
                };
                let rc = if let Some(rc) = orc {
                    rc
                } else {
                    return Err(error::ReadlineError::Eof);
                };
                let c = rc?;
                KeyEvent::new(c, mods)
            };
            debug!(target: "rustyline", "wVirtualKeyCode: {:#x}, utf16: {:#x}, dwControlKeyState: {:#x} => key: {:?}", key_event.wVirtualKeyCode, utf16, key_event.dwControlKeyState, key);
            return Ok(key);
        }
    }

    fn read_pasted_text(&mut self) -> Result<String> {
        Ok(clipboard_win::get_clipboard_string()?)
    }

<<<<<<< HEAD
    fn poll(&mut self, mut timeout: Duration) -> Result<bool> {
        use std::convert::TryFrom;
        use winapi::shared::winerror::WAIT_TIMEOUT;
        use winapi::um::synchapi::WaitForSingleObject;
        use winapi::um::winbase::WAIT_OBJECT_0;

        let start = Instant::now();
        loop {
            let mut noe = self.get_number_of_events()?;
            if noe == 0 {
                let rc = unsafe {
                    WaitForSingleObject(
                        self.handle,
                        u32::try_from(timeout.as_millis()).expect("invalid timeout"),
                    )
                };
                match rc {
                    WAIT_OBJECT_0 => {
                        noe = self.get_number_of_events()?;
                    }
                    WAIT_TIMEOUT => {
                        return Ok(false);
                    }
                    _ => Err(io::Error::last_os_error())?,
                }
            }

            let mut rec: wincon::INPUT_RECORD = unsafe { mem::zeroed() };
            let mut count = 0;
            while noe > 0 {
                check(unsafe { wincon::PeekConsoleInputW(self.handle, &mut rec, 1, &mut count) })?;
                if count > 0 {
                    noe -= count;
                    if rec.EventType == wincon::WINDOW_BUFFER_SIZE_EVENT {
                        return Ok(true);
                    } else if rec.EventType != wincon::KEY_EVENT {
                        // read the event to unsignal the handle
                        check(unsafe {
                            consoleapi::ReadConsoleInputW(self.handle, &mut rec, 1, &mut count)
                        })?;
                    } else {
                        let key_event = unsafe { rec.Event.KeyEvent() };
                        if key_event.bKeyDown == 0
                            && key_event.wVirtualKeyCode != winuser::VK_MENU as WORD
                        {
                            // read the event to unsignal the handle
                            check(unsafe {
                                consoleapi::ReadConsoleInputW(self.handle, &mut rec, 1, &mut count)
                            })?;
                        } else {
                            return Ok(true);
                        }
                    }
                } else {
                    break;
                }
            }
            if let Some(t) = timeout.checked_sub(start.elapsed()) {
                timeout = t;
            } else {
                return Ok(false);
            }
        }
=======
    fn find_binding(&self, _: &KeyEvent) -> Option<Cmd> {
        None
>>>>>>> f8ef8a26
    }
}

pub struct ConsoleRenderer {
    out: OutputStreamType,
    handle: HANDLE,
    cols: usize, // Number of columns in terminal
    buffer: String,
    colors_enabled: bool,
    bell_style: BellStyle,
}

impl ConsoleRenderer {
    fn new(
        handle: HANDLE,
        out: OutputStreamType,
        colors_enabled: bool,
        bell_style: BellStyle,
    ) -> ConsoleRenderer {
        // Multi line editing is enabled by ENABLE_WRAP_AT_EOL_OUTPUT mode
        let (cols, _) = get_win_size(handle);
        ConsoleRenderer {
            out,
            handle,
            cols,
            buffer: String::with_capacity(1024),
            colors_enabled,
            bell_style,
        }
    }

    fn get_console_screen_buffer_info(&self) -> Result<CONSOLE_SCREEN_BUFFER_INFO> {
        let mut info = unsafe { mem::zeroed() };
        check(unsafe { wincon::GetConsoleScreenBufferInfo(self.handle, &mut info) })?;
        Ok(info)
    }

    fn set_console_cursor_position(&mut self, pos: COORD) -> Result<()> {
        check(unsafe { wincon::SetConsoleCursorPosition(self.handle, pos) })
    }

    fn clear(&mut self, length: DWORD, pos: COORD, attr: WORD) -> Result<()> {
        let mut _count = 0;
        check(unsafe {
            wincon::FillConsoleOutputCharacterA(self.handle, ' ' as CHAR, length, pos, &mut _count)
        })?;
        check(unsafe {
            wincon::FillConsoleOutputAttribute(self.handle, attr, length, pos, &mut _count)
        })
    }

    fn set_cursor_visible(&mut self, visible: BOOL) -> Result<()> {
        set_cursor_visible(self.handle, visible)
    }

    // You can't have both ENABLE_WRAP_AT_EOL_OUTPUT and
    // ENABLE_VIRTUAL_TERMINAL_PROCESSING. So we need to wrap manually.
    fn wrap_at_eol(&mut self, s: &str, mut col: usize) -> usize {
        let mut esc_seq = 0;
        for c in s.graphemes(true) {
            if c == "\n" {
                col = 0;
            } else {
                let cw = width(c, &mut esc_seq);
                col += cw;
                if col > self.cols {
                    self.buffer.push('\n');
                    col = cw;
                }
            }
            self.buffer.push_str(c);
        }
        if col == self.cols {
            self.buffer.push('\n');
            col = 0;
        }
        col
    }

    // position at the start of the prompt, clear to end of previous input
    fn clear_old_rows(&mut self, info: &CONSOLE_SCREEN_BUFFER_INFO, layout: &Layout) -> Result<()> {
        let current_row = layout.cursor.row;
        let old_rows = layout.end.row;
        let mut coord = info.dwCursorPosition;
        coord.X = 0;
        coord.Y -= current_row as i16;
        self.set_console_cursor_position(coord)?;
        self.clear(
            (info.dwSize.X * (old_rows as i16 + 1)) as DWORD,
            coord,
            info.wAttributes,
        )
    }
}

fn set_cursor_visible(handle: HANDLE, visible: BOOL) -> Result<()> {
    let mut info = unsafe { mem::zeroed() };
    check(unsafe { wincon::GetConsoleCursorInfo(handle, &mut info) })?;
    if info.bVisible == visible {
        return Ok(());
    }
    info.bVisible = visible;
    check(unsafe { wincon::SetConsoleCursorInfo(handle, &info) })
}

impl Renderer for ConsoleRenderer {
    type Reader = ConsoleRawReader;

    fn move_cursor(&mut self, old: Position, new: Position) -> Result<()> {
        let mut cursor = self.get_console_screen_buffer_info()?.dwCursorPosition;
        if new.row > old.row {
            cursor.Y += (new.row - old.row) as i16;
        } else {
            cursor.Y -= (old.row - new.row) as i16;
        }
        if new.col > old.col {
            cursor.X += (new.col - old.col) as i16;
        } else {
            cursor.X -= (old.col - new.col) as i16;
        }
        self.set_console_cursor_position(cursor)
    }

    fn refresh_line(
        &mut self,
        prompt: &str,
        line: &LineBuffer,
        hint: Option<&str>,
        old_layout: &Layout,
        new_layout: &Layout,
        highlighter: Option<&dyn Highlighter>,
    ) -> Result<()> {
        let default_prompt = new_layout.default_prompt;
        let cursor = new_layout.cursor;
        let end_pos = new_layout.end;

        self.buffer.clear();
        let mut col = 0;
        if let Some(highlighter) = highlighter {
            // TODO handle ansi escape code (SetConsoleTextAttribute)
            // append the prompt
            col = self.wrap_at_eol(&highlighter.highlight_prompt(prompt, default_prompt), col);
            // append the input line
            col = self.wrap_at_eol(&highlighter.highlight(line, line.pos()), col);
        } else {
            // append the prompt
            self.buffer.push_str(prompt);
            // append the input line
            self.buffer.push_str(line);
        }
        // append hint
        if let Some(hint) = hint {
            if let Some(highlighter) = highlighter {
                self.wrap_at_eol(&highlighter.highlight_hint(hint), col);
            } else {
                self.buffer.push_str(hint);
            }
        }
        let info = self.get_console_screen_buffer_info()?;
        self.set_cursor_visible(FALSE)?; // just to avoid flickering
        let handle = self.handle;
        scopeguard::defer! {
            let _ = set_cursor_visible(handle, TRUE);
        }
        // position at the start of the prompt, clear to end of previous input
        self.clear_old_rows(&info, old_layout)?;
        // display prompt, input line and hint
        self.write_and_flush(self.buffer.as_bytes())?;

        // position the cursor
        let mut coord = self.get_console_screen_buffer_info()?.dwCursorPosition;
        coord.X = cursor.col as i16;
        coord.Y -= (end_pos.row - cursor.row) as i16;
        self.set_console_cursor_position(coord)?;

        Ok(())
    }

    fn write_and_flush(&self, buf: &[u8]) -> Result<()> {
        match self.out {
            OutputStreamType::Stdout => {
                io::stdout().write_all(buf)?;
                io::stdout().flush()?;
            }
            OutputStreamType::Stderr => {
                io::stderr().write_all(buf)?;
                io::stderr().flush()?;
            }
        }
        Ok(())
    }

    /// Characters with 2 column width are correctly handled (not split).
    fn calculate_position(&self, s: &str, orig: Position) -> Position {
        let mut pos = orig;
        for c in s.graphemes(true) {
            if c == "\n" {
                pos.col = 0;
                pos.row += 1;
            } else {
                let cw = c.width();
                pos.col += cw;
                if pos.col > self.cols {
                    pos.row += 1;
                    pos.col = cw;
                }
            }
        }
        if pos.col == self.cols {
            pos.col = 0;
            pos.row += 1;
        }
        pos
    }

    fn beep(&mut self) -> Result<()> {
        match self.bell_style {
            BellStyle::Audible => {
                io::stderr().write_all(b"\x07")?;
                io::stderr().flush()?;
                Ok(())
            }
            _ => Ok(()),
        }
    }

    /// Clear the screen. Used to handle ctrl+l
    fn clear_screen(&mut self) -> Result<()> {
        let info = self.get_console_screen_buffer_info()?;
        let coord = COORD { X: 0, Y: 0 };
        check(unsafe { wincon::SetConsoleCursorPosition(self.handle, coord) })?;
        let n = info.dwSize.X as DWORD * info.dwSize.Y as DWORD;
        self.clear(n, coord, info.wAttributes)
    }

    fn sigwinch(&self) -> bool {
        SIGWINCH
            .compare_exchange(true, false, Ordering::SeqCst, Ordering::SeqCst)
            .unwrap_or(false)
    }

    /// Try to get the number of columns in the current terminal,
    /// or assume 80 if it fails.
    fn update_size(&mut self) {
        let (cols, _) = get_win_size(self.handle);
        self.cols = cols;
    }

    fn get_columns(&self) -> usize {
        self.cols
    }

    /// Try to get the number of rows in the current terminal,
    /// or assume 24 if it fails.
    fn get_rows(&self) -> usize {
        let (_, rows) = get_win_size(self.handle);
        rows
    }

    fn colors_enabled(&self) -> bool {
        self.colors_enabled
    }

    fn move_cursor_at_leftmost(&mut self, _: &mut ConsoleRawReader) -> Result<()> {
        self.write_and_flush(b"")?; // we must do this otherwise the cursor position is not reported correctly
        let mut info = self.get_console_screen_buffer_info()?;
        if info.dwCursorPosition.X == 0 {
            return Ok(());
        }
        debug!(target: "rustyline", "initial cursor location: {:?}, {:?}", info.dwCursorPosition.X, info.dwCursorPosition.Y);
        info.dwCursorPosition.X = 0;
        info.dwCursorPosition.Y += 1;
        let res = self.set_console_cursor_position(info.dwCursorPosition);
        if let Err(error::ReadlineError::Io(ref e)) = res {
            if e.raw_os_error() == Some(winerror::ERROR_INVALID_PARAMETER as i32) {
                warn!(target: "rustyline", "invalid cursor position: ({:?}, {:?}) in ({:?}, {:?})", info.dwCursorPosition.X, info.dwCursorPosition.Y, info.dwSize.X, info.dwSize.Y);
                println!();
                return Ok(());
            }
        }
        res
    }
}

static SIGWINCH: AtomicBool = AtomicBool::new(false);

#[cfg(not(test))]
pub type Terminal = Console;

#[derive(Clone, Debug)]
pub struct Console {
    stdin_isatty: bool,
    stdin_handle: HANDLE,
    stdstream_isatty: bool,
    stdstream_handle: HANDLE,
    pub(crate) color_mode: ColorMode,
    ansi_colors_supported: bool,
    stream_type: OutputStreamType,
    bell_style: BellStyle,
}

impl Console {
    fn colors_enabled(&self) -> bool {
        // TODO ANSI Colors & Windows <10
        match self.color_mode {
            ColorMode::Enabled => self.stdstream_isatty && self.ansi_colors_supported,
            ColorMode::Forced => true,
            ColorMode::Disabled => false,
        }
    }
}

impl Term for Console {
    type KeyMap = ConsoleKeyMap;
    type Mode = ConsoleMode;
    type Reader = ConsoleRawReader;
    type Writer = ConsoleRenderer;

    fn new(
        color_mode: ColorMode,
        stream_type: OutputStreamType,
        _tab_stop: usize,
        bell_style: BellStyle,
        _enable_bracketed_paste: bool,
    ) -> Console {
        use std::ptr;
        let stdin_handle = get_std_handle(STDIN_FILENO);
        let stdin_isatty = match stdin_handle {
            Ok(handle) => {
                // If this function doesn't fail then fd is a TTY
                get_console_mode(handle).is_ok()
            }
            Err(_) => false,
        };

        let stdstream_handle = get_std_handle(if stream_type == OutputStreamType::Stdout {
            STDOUT_FILENO
        } else {
            STDERR_FILENO
        });
        let stdstream_isatty = match stdstream_handle {
            Ok(handle) => {
                // If this function doesn't fail then fd is a TTY
                get_console_mode(handle).is_ok()
            }
            Err(_) => false,
        };

        Console {
            stdin_isatty,
            stdin_handle: stdin_handle.unwrap_or(ptr::null_mut()),
            stdstream_isatty,
            stdstream_handle: stdstream_handle.unwrap_or(ptr::null_mut()),
            color_mode,
            ansi_colors_supported: false,
            stream_type,
            bell_style,
        }
    }

    /// Checking for an unsupported TERM in windows is a no-op
    fn is_unsupported(&self) -> bool {
        false
    }

    fn is_stdin_tty(&self) -> bool {
        self.stdin_isatty
    }

    fn is_output_tty(&self) -> bool {
        self.stdstream_isatty
    }

    // pub fn install_sigwinch_handler(&mut self) {
    // See ReadConsoleInputW && WINDOW_BUFFER_SIZE_EVENT
    // }

    /// Enable RAW mode for the terminal.
    fn enable_raw_mode(&mut self) -> Result<(ConsoleMode, ConsoleKeyMap)> {
        if !self.stdin_isatty {
            Err(io::Error::new(
                io::ErrorKind::Other,
                "no stdio handle available for this process",
            ))?;
        }
        let original_stdin_mode = get_console_mode(self.stdin_handle)?;
        // Disable these modes
        let mut raw = original_stdin_mode
            & !(wincon::ENABLE_LINE_INPUT
                | wincon::ENABLE_ECHO_INPUT
                | wincon::ENABLE_PROCESSED_INPUT);
        // Enable these modes
        raw |= wincon::ENABLE_EXTENDED_FLAGS;
        raw |= wincon::ENABLE_INSERT_MODE;
        raw |= wincon::ENABLE_QUICK_EDIT_MODE;
        raw |= wincon::ENABLE_WINDOW_INPUT;
        check(unsafe { consoleapi::SetConsoleMode(self.stdin_handle, raw) })?;

        let original_stdstream_mode = if self.stdstream_isatty {
            let original_stdstream_mode = get_console_mode(self.stdstream_handle)?;

            let mut mode = original_stdstream_mode;
            if mode & wincon::ENABLE_WRAP_AT_EOL_OUTPUT == 0 {
                mode |= wincon::ENABLE_WRAP_AT_EOL_OUTPUT;
                debug!(target: "rustyline", "activate ENABLE_WRAP_AT_EOL_OUTPUT");
                unsafe {
                    assert_ne!(consoleapi::SetConsoleMode(self.stdstream_handle, mode), 0);
                }
            }
            // To enable ANSI colors (Windows 10 only):
            // https://docs.microsoft.com/en-us/windows/console/setconsolemode
            self.ansi_colors_supported = mode & wincon::ENABLE_VIRTUAL_TERMINAL_PROCESSING != 0;
            if self.ansi_colors_supported {
                if self.color_mode == ColorMode::Disabled {
                    mode &= !wincon::ENABLE_VIRTUAL_TERMINAL_PROCESSING;
                    debug!(target: "rustyline", "deactivate ENABLE_VIRTUAL_TERMINAL_PROCESSING");
                    unsafe {
                        assert_ne!(consoleapi::SetConsoleMode(self.stdstream_handle, mode), 0);
                    }
                } else {
                    debug!(target: "rustyline", "ANSI colors already enabled");
                }
            } else if self.color_mode != ColorMode::Disabled {
                mode |= wincon::ENABLE_VIRTUAL_TERMINAL_PROCESSING;
                self.ansi_colors_supported =
                    unsafe { consoleapi::SetConsoleMode(self.stdstream_handle, mode) != 0 };
                debug!(target: "rustyline", "ansi_colors_supported: {}", self.ansi_colors_supported);
            }
            Some(original_stdstream_mode)
        } else {
            None
        };

        Ok((
            ConsoleMode {
                original_stdin_mode,
                stdin_handle: self.stdin_handle,
                original_stdstream_mode,
                stdstream_handle: self.stdstream_handle,
            },
            (),
        ))
    }

    fn create_reader(&self, _: &Config, _: ConsoleKeyMap) -> Result<ConsoleRawReader> {
        ConsoleRawReader::create()
    }

    fn create_writer(&self) -> ConsoleRenderer {
        ConsoleRenderer::new(
            self.stdstream_handle,
            self.stream_type,
            self.colors_enabled(),
            self.bell_style,
        )
    }
}

unsafe impl Send for Console {}
unsafe impl Sync for Console {}

#[cfg(test)]
mod test {
    use super::Console;

    #[test]
    fn test_send() {
        fn assert_send<T: Send>() {}
        assert_send::<Console>();
    }

    #[test]
    fn test_sync() {
        fn assert_sync<T: Sync>() {}
        assert_sync::<Console>();
    }
}<|MERGE_RESOLUTION|>--- conflicted
+++ resolved
@@ -234,7 +234,10 @@
         Ok(clipboard_win::get_clipboard_string()?)
     }
 
-<<<<<<< HEAD
+    fn find_binding(&self, _: &KeyEvent) -> Option<Cmd> {
+        None
+    }
+
     fn poll(&mut self, mut timeout: Duration) -> Result<bool> {
         use std::convert::TryFrom;
         use winapi::shared::winerror::WAIT_TIMEOUT;
@@ -298,10 +301,6 @@
                 return Ok(false);
             }
         }
-=======
-    fn find_binding(&self, _: &KeyEvent) -> Option<Cmd> {
-        None
->>>>>>> f8ef8a26
     }
 }
 
